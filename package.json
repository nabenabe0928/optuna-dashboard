{
  "name": "goptuna-dashboard",
  "private": true,
  "version": "0.0.1",
  "description": "Dashboard for Goptuna",
  "main": "index.js",
  "scripts": {
    "fmt": "prettier --write \"optuna_dashboard/static/**/*.{ts,tsx}\"",
    "lint": "eslint . --ext .ts,.tsx && prettier --list-different \"optuna_dashboard/static/**/*.{ts,tsx}\"",
    "watch": "webpack --watch",
    "build": "webpack",
    "build:dev": "NODE_ENV=development webpack",
    "build:prd": "NODE_ENV=production webpack"
  },
  "author": "Masashi Shibata",
  "license": "MIT",
  "dependencies": {
    "@material-ui/core": "^4.11.0",
    "@material-ui/icons": "^4.9.1",
    "axios": "^0.21.1",
    "notistack": "^1.0.1",
<<<<<<< HEAD
    "plotly.js-basic-dist": "^1.58.4",
    "plotly.js-dist": "^1.58.4",
=======
    "plotly.js-dist": "^1.57.0",
>>>>>>> 3ce578e6
    "react": "^16.14.0",
    "react-dom": "^16.14.0",
    "react-router-dom": "^5.2.0",
    "recoil": "0.0.13"
  },
  "devDependencies": {
    "@babel/core": "^7.12.3",
    "@types/plotly.js": "^1.50.22",
    "@types/react": "^16.9.53",
    "@types/react-dom": "^16.9.8",
    "@types/react-router-dom": "^5.1.6",
    "@typescript-eslint/eslint-plugin": "^4.15.0",
    "@typescript-eslint/parser": "^4.15.0",
    "eslint": "^7.19.0",
    "prettier": "^2.1.2",
    "ts-loader": "^8.0.6",
    "typescript": "^4.1.4",
    "webpack": "^5.1.3",
    "webpack-cli": "^4.1.0"
  }
}<|MERGE_RESOLUTION|>--- conflicted
+++ resolved
@@ -19,12 +19,7 @@
     "@material-ui/icons": "^4.9.1",
     "axios": "^0.21.1",
     "notistack": "^1.0.1",
-<<<<<<< HEAD
-    "plotly.js-basic-dist": "^1.58.4",
-    "plotly.js-dist": "^1.58.4",
-=======
     "plotly.js-dist": "^1.57.0",
->>>>>>> 3ce578e6
     "react": "^16.14.0",
     "react-dom": "^16.14.0",
     "react-router-dom": "^5.2.0",
