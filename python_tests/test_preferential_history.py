--- conflicted
+++ resolved
@@ -2,17 +2,11 @@
 
 from typing import Callable
 
-<<<<<<< HEAD
-from optuna_dashboard._preferential_history import load_preference_history
-=======
 from optuna_dashboard._preferential_history import NewHistory
->>>>>>> 545f9feb
 from optuna_dashboard._preferential_history import report_history
-from optuna_dashboard._preferential_history import switching_history
-from optuna_dashboard._serializer import serialize_preference_histories
+from optuna_dashboard._serializer import serialize_preference_history
 from optuna_dashboard.preferential import create_study
 from optuna_dashboard.preferential._system_attrs import _SYSTEM_ATTR_PREFIX_PREFERENCE
-from optuna_dashboard.preferential._system_attrs import get_preference
 
 from .storage_supplier import parametrize_storages
 from .storage_supplier import StorageSupplier
@@ -46,7 +40,7 @@
                 clicked=0,
             ),
         )
-        history = serialize_preference_histories(storage.get_study_system_attrs(study_id))
+        history = serialize_preference_history(storage.get_study_system_attrs(study_id))
         sys_attrs = storage.get_study_system_attrs(study_id)
         assert len(history) == 2
         assert history[0]["candidates"] == [0, 1, 2]
@@ -67,56 +61,56 @@
             assert preferences[i][1] == worst
 
 
-@parametrize_storages
-def test_undo_redo_history(storage_supplier: Callable[[], StorageSupplier]) -> None:
-    with storage_supplier() as storage:
-        study = create_study(storage=storage)
-        for _ in range(5):
-            trial = study.ask()
-            trial.suggest_float("x", 0, 1)
-            study.mark_comparison_ready(trial)
+# TODO(moririn): Add tests for switching_history.
+# @parametrize_storages
+# def test_undo_redo_history(storage_supplier: Callable[[], StorageSupplier]) -> None:
+#     with storage_supplier() as storage:
+#         study = create_study(storage=storage, n_generate=5)
+#         for _ in range(5):
+#             trial = study.ask()
+#             trial.suggest_float("x", 0, 1)
 
-        study_id = study._study._study_id
+#         study_id = study._study._study_id
 
-        history_uuid = report_history(
-            study_id=study_id,
-            storage=storage,
-            input_data={
-                "mode": "ChooseWorst",
-                "candidates": [0, 1, 2],
-                "clicked": 1,
-            },
-        )
-        switching_history(study_id, storage, history_uuid, False)
-        history = load_preference_history(history_uuid, storage.get_study_system_attrs(study_id))
-        preference = get_preference(study_id, storage, history.preference_uuid)
-        assert history.mode == "ChooseWorst"
-        assert history.candidates == [0, 1, 2]
-        assert history.clicked == 1
-        assert len(history.evacuated_preference) == 2
-        assert len(preference) == 0
+#         history_uuid = report_history(
+#             study_id=study_id,
+#             storage=storage,
+#             input_data={
+#                 "mode": "ChooseWorst",
+#                 "candidates": [0, 1, 2],
+#                 "clicked": 1,
+#             },
+#         )
+#         switching_history(study_id, storage, history_uuid, False)
+#         history = load_preference_history(history_uuid, storage.get_study_system_attrs(study_id))
+#         preference = get_preference(study_id, storage, history.preference_uuid)
+#         assert history.mode == "ChooseWorst"
+#         assert history.candidates == [0, 1, 2]
+#         assert history.clicked == 1
+#         assert len(history.evacuated_preference) == 2
+#         assert len(preference) == 0
 
-        switching_history(study_id, storage, history_uuid, False)
-        history = load_preference_history(history_uuid, storage.get_study_system_attrs(study_id))
-        preference = get_preference(study_id, storage, history.preference_uuid)
-        assert len(history.evacuated_preference) == 2
-        assert len(preference) == 0
+#         switching_history(study_id, storage, history_uuid, False)
+#         history = load_preference_history(history_uuid, storage.get_study_system_attrs(study_id))
+#         preference = get_preference(study_id, storage, history.preference_uuid)
+#         assert len(history.evacuated_preference) == 2
+#         assert len(preference) == 0
 
-        switching_history(study_id, storage, history_uuid, True)
-        history = load_preference_history(history_uuid, storage.get_study_system_attrs(study_id))
-        preference = get_preference(study_id, storage, history.preference_uuid)
-        assert history.mode == "ChooseWorst"
-        assert history.candidates == [0, 1, 2]
-        assert history.clicked == 1
-        assert len(history.evacuated_preference) == 0
-        assert len(preference) == 2
-        for i, (best, worst) in enumerate([(0, 1), (2, 1)]):
-            assert len(preference[i]) == 2
-            assert preference[i][0] == best
-            assert preference[i][1] == worst
+#         switching_history(study_id, storage, history_uuid, True)
+#         history = load_preference_history(history_uuid, storage.get_study_system_attrs(study_id))
+#         preference = get_preference(study_id, storage, history.preference_uuid)
+#         assert history.mode == "ChooseWorst"
+#         assert history.candidates == [0, 1, 2]
+#         assert history.clicked == 1
+#         assert len(history.evacuated_preference) == 0
+#         assert len(preference) == 2
+#         for i, (best, worst) in enumerate([(0, 1), (2, 1)]):
+#             assert len(preference[i]) == 2
+#             assert preference[i][0] == best
+#             assert preference[i][1] == worst
 
-        switching_history(study_id, storage, history_uuid, True)
-        history = load_preference_history(history_uuid, storage.get_study_system_attrs(study_id))
-        preference = get_preference(study_id, storage, history.preference_uuid)
-        assert len(history.evacuated_preference) == 0
-        assert len(preference) == 2+#         switching_history(study_id, storage, history_uuid, True)
+#         history = load_preference_history(history_uuid, storage.get_study_system_attrs(study_id))
+#         preference = get_preference(study_id, storage, history.preference_uuid)
+#         assert len(history.evacuated_preference) == 0
+#         assert len(preference) == 2