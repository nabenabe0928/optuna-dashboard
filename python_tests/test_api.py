from __future__ import annotations

import json
from unittest import TestCase

import optuna
from optuna import get_all_study_summaries
from optuna.study import StudyDirection
from optuna_dashboard._app import create_app
from optuna_dashboard._app import create_new_study
<<<<<<< HEAD
from optuna_dashboard._preference_setting import register_output_component
=======
from optuna_dashboard._preference_setting import register_preference_feedback_component
from optuna_dashboard._preferential_history import NewHistory
from optuna_dashboard._preferential_history import remove_history
from optuna_dashboard._preferential_history import report_history
from optuna_dashboard._serializer import serialize_preference_history
>>>>>>> 76356eb2
from optuna_dashboard.preferential import create_study

from .wsgi_client import send_request


def objective(trial: optuna.trial.Trial) -> float:
    x = trial.suggest_float("x", -1, 1)
    return x


class APITestCase(TestCase):
    def test_get_study_summaries(self) -> None:
        storage = optuna.storages.InMemoryStorage()
        create_new_study(storage, "foo1", [StudyDirection.MINIMIZE])
        create_new_study(storage, "foo2", [StudyDirection.MINIMIZE])

        app = create_app(storage)
        status, _, body = send_request(
            app,
            "/api/studies/",
            "GET",
            content_type="application/json",
        )
        self.assertEqual(status, 200)
        study_summaries = json.loads(body)["study_summaries"]
        self.assertEqual(len(study_summaries), 2)

    def test_get_study_details_without_after_param(self) -> None:
        study = optuna.create_study()
        study_id = study._study_id
        study.optimize(objective, n_trials=2)
        app = create_app(study._storage)

        status, _, body = send_request(
            app,
            f"/api/studies/{study_id}",
            "GET",
            content_type="application/json",
        )
        self.assertEqual(status, 200)
        all_trials = json.loads(body)["trials"]
        self.assertEqual(len(all_trials), 2)

    def test_get_study_details_with_after_param_partial(self) -> None:
        study = optuna.create_study()
        study_id = study._study_id
        study.optimize(objective, n_trials=2)
        app = create_app(study._storage)

        status, _, body = send_request(
            app,
            f"/api/studies/{study_id}",
            "GET",
            queries={"after": "1"},
            content_type="application/json",
        )
        self.assertEqual(status, 200)
        all_trials = json.loads(body)["trials"]
        self.assertEqual(len(all_trials), 1)

    def test_get_study_details_with_after_param_full(self) -> None:
        study = optuna.create_study()
        study_id = study._study_id
        study.optimize(objective, n_trials=2)
        app = create_app(study._storage)

        status, _, body = send_request(
            app,
            f"/api/studies/{study_id}",
            "GET",
            queries={"after": "2"},
            content_type="application/json",
        )
        self.assertEqual(status, 200)
        all_trials = json.loads(body)["trials"]
        self.assertEqual(len(all_trials), 0)

    def test_get_study_details_with_after_param_illegal(self) -> None:
        study = optuna.create_study()
        study_id = study._study_id
        study.optimize(objective, n_trials=2)
        app = create_app(study._storage)

        status, _, body = send_request(
            app,
            f"/api/studies/{study_id}",
            "GET",
            queries={"after": "-1"},
            content_type="application/json",
        )
        self.assertEqual(status, 400)

    def test_get_best_trials_of_preferential_study(self) -> None:
        storage = optuna.storages.InMemoryStorage()
        study = create_study(n_generate=4, storage=storage)
        for _ in range(3):
            study.ask()
        study.report_preference(study.trials[0], study.trials[1])

        assert len(study.best_trials) == 1

        app = create_app(storage)
        study_id = study._study._study_id
        status, _, body = send_request(
            app,
            f"/api/studies/{study_id}",
            "GET",
            content_type="application/json",
        )
        self.assertEqual(status, 200)

        best_trials = json.loads(body)["best_trials"]
        assert len(best_trials) == 1
        assert best_trials[0]["number"] == 0

    def test_report_preference(self) -> None:
        storage = optuna.storages.InMemoryStorage()
        study = create_study(n_generate=4, storage=storage)
        for _ in range(3):
            study.ask()

        app = create_app(storage)
        study_id = study._study._study_id
        status, _, _ = send_request(
            app,
            f"/api/studies/{study_id}/preference",
            "POST",
            body=json.dumps(
                {
                    "mode": "ChooseWorst",
                    "candidates": [0, 1, 2],
                    "clicked": 1,
                }
            ),
            content_type="application/json",
        )
        self.assertEqual(status, 204)

        preferences = study.get_preferences()
        preferences.sort(key=lambda x: (x[0].number, x[1].number))
        assert len(preferences) == 2
        better, worse = preferences[0]
        assert better.number == 0
        assert worse.number == 1
        better, worse = preferences[1]
        assert better.number == 2
        assert worse.number == 1

    def test_report_preference_when_typo_mode(self) -> None:
        storage = optuna.storages.InMemoryStorage()
        study = create_study(storage=storage, n_generate=3)
        for _ in range(3):
            study.ask()

        app = create_app(storage)
        study_id = study._study._study_id
        status, _, _ = send_request(
            app,
            f"/api/studies/{study_id}/preference",
            "POST",
            body=json.dumps(
                {
                    "mode": "ChoseWorst",
                    "candidates": [0, 1, 2],
                    "clicked": 1,
                }
            ),
            content_type="application/json",
        )
        self.assertEqual(status, 400)

    def test_change_component(self) -> None:
        storage = optuna.storages.InMemoryStorage()
        study = create_study(storage=storage, n_generate=3)
<<<<<<< HEAD
        register_output_component(study, "Note")
=======
        register_preference_feedback_component(study, "note")
>>>>>>> 76356eb2
        for _ in range(3):
            study.ask()

        app = create_app(storage)
        study_id = study._study._study_id
        status, _, _ = send_request(
            app,
<<<<<<< HEAD
            f"/api/studies/{study_id}/component",
            "POST",
            body=json.dumps({"component_type": "Artifact", "artifact_key": "image"}),
=======
            f"/api/studies/{study_id}/preference_feedback_component_type",
            "PUT",
            body=json.dumps({"type": "artifact", "artifact_key": "image"}),
>>>>>>> 76356eb2
            content_type="application/json",
        )
        self.assertEqual(status, 204)

        status, _, body = send_request(
            app,
            f"/api/studies/{study_id}",
            "GET",
            content_type="application/json",
        )
        self.assertEqual(status, 200)

        study_detail = json.loads(body)
<<<<<<< HEAD
        assert study_detail["feedback_component_type"] == "Artifact"
        assert study_detail["feedback_artifact_key"] == "image"

    def test_change_component_type_only(self) -> None:
        storage = optuna.storages.InMemoryStorage()
        study = create_study(storage=storage, n_generate=3)
        register_output_component(study, "Artifact", "audio")
        for _ in range(3):
            study.ask()

        app = create_app(storage)
        study_id = study._study._study_id
        status, _, _ = send_request(
            app,
            f"/api/studies/{study_id}/component",
            "POST",
            body=json.dumps({"component_type": "Note"}),
            content_type="application/json",
        )
        self.assertEqual(status, 204)

        status, _, body = send_request(
            app,
            f"/api/studies/{study_id}",
            "GET",
            content_type="application/json",
        )
        self.assertEqual(status, 200)

        study_detail = json.loads(body)
        assert study_detail["feedback_component_type"] == "Note"
        assert study_detail["feedback_artifact_key"] == "audio"
=======
        assert study_detail["feedback_component_type"]["type"] == "artifact"
        assert study_detail["feedback_component_type"]["artifact_key"] == "image"
>>>>>>> 76356eb2

    def test_skip_trial(self) -> None:
        storage = optuna.storages.InMemoryStorage()
        study = create_study(n_generate=4, storage=storage)
        trials: list[optuna.Trial] = []
        for _ in range(3):
            trial = study.ask()
            trials.append(trial)
        study.report_preference(study.trials[0], study.trials[1])
        study.report_preference(study.trials[2], study.trials[1])

        app = create_app(storage)
        study_id = study._study._study_id
        status, _, _ = send_request(
            app,
            f"/api/studies/{study_id}/{trials[0]._trial_id}/skip",
            "POST",
            content_type="application/json",
        )
        self.assertEqual(status, 204)

        best_trials = study.best_trials
        assert len(best_trials) == 1
        assert best_trials[0].number == 2

    def test_remove_history(self) -> None:
        storage = optuna.storages.InMemoryStorage()
        study = create_study(storage=storage, n_generate=3)
        for _ in range(3):
            study.ask()

        app = create_app(storage)
        study_id = study._study._study_id
        history_id = report_history(
            study_id,
            storage,
            NewHistory(
                mode="ChooseWorst",
                candidates=[0, 1, 2],
                clicked=2,
            ),
        )
        histories = serialize_preference_history(storage.get_study_system_attrs(study_id))
        assert len(histories) == 1
        assert not histories[0]["is_removed"]

        status, _, _ = send_request(
            app,
            f"/api/studies/{study_id}/preference/{history_id}",
            "DELETE",
            content_type="application/json",
        )
        self.assertEqual(status, 204)
        histories = serialize_preference_history(storage.get_study_system_attrs(study_id))
        assert len(histories) == 1
        assert histories[0]["is_removed"]
        assert len(study.get_preferences()) == 0

    def test_restore_history(self) -> None:
        storage = optuna.storages.InMemoryStorage()
        study = create_study(storage=storage, n_generate=3)
        for _ in range(3):
            study.ask()

        app = create_app(storage)
        study_id = study._study._study_id
        history_id = report_history(
            study_id,
            storage,
            NewHistory(
                mode="ChooseWorst",
                candidates=[0, 1, 2],
                clicked=2,
            ),
        )
        remove_history(study_id, storage, history_id)
        histories = serialize_preference_history(storage.get_study_system_attrs(study_id))
        assert len(histories) == 1
        assert histories[0]["is_removed"]
        assert len(study.get_preferences()) == 0

        status, _, _ = send_request(
            app,
            f"/api/studies/{study_id}/preference/{history_id}",
            "POST",
            content_type="application/json",
        )
        self.assertEqual(status, 204)
        histories = serialize_preference_history(storage.get_study_system_attrs(study_id))
        assert len(histories) == 1
        assert not histories[0]["is_removed"]
        preferences = study.get_preferences()
        preferences.sort(key=lambda x: (x[0].number, x[1].number))
        assert len(preferences) == 2
        better, worse = preferences[0]
        assert better.number == 0
        assert worse.number == 2
        better, worse = preferences[1]
        assert better.number == 1
        assert worse.number == 2

    def test_create_study(self) -> None:
        for name, directions, expected_status in [
            ("single-objective success", ["minimize"], 201),
            ("multi-objective success", ["minimize", "maximize"], 201),
            ("invalid direction name", ["invalid-direction", "maximize"], 400),
        ]:
            with self.subTest(name):
                storage = optuna.storages.InMemoryStorage()
                self.assertEqual(len(get_all_study_summaries(storage)), 0)

                app = create_app(storage)
                request_body = {
                    "study_name": "foo",
                    "directions": directions,
                }
                status, _, _ = send_request(
                    app,
                    "/api/studies",
                    "POST",
                    content_type="application/json",
                    body=json.dumps(request_body),
                )
                self.assertEqual(status, expected_status)

                if expected_status == 201:
                    self.assertEqual(len(get_all_study_summaries(storage)), 1)
                else:
                    self.assertEqual(len(get_all_study_summaries(storage)), 0)

    def test_create_study_duplicated(self) -> None:
        storage = optuna.storages.InMemoryStorage()
        create_new_study(storage, "foo", [StudyDirection.MINIMIZE])
        self.assertEqual(len(get_all_study_summaries(storage)), 1)

        app = create_app(storage)
        request_body = {
            "study_name": "foo",
            "direction": "minimize",
        }
        status, _, _ = send_request(
            app,
            "/api/studies",
            "POST",
            content_type="application/json",
            body=json.dumps(request_body),
        )
        self.assertEqual(status, 400)
        self.assertEqual(len(get_all_study_summaries(storage)), 1)

    def test_delete_study(self) -> None:
        storage = optuna.storages.InMemoryStorage()
        create_new_study(storage, "foo1", [StudyDirection.MINIMIZE])
        create_new_study(storage, "foo2", [StudyDirection.MINIMIZE])
        self.assertEqual(len(get_all_study_summaries(storage)), 2)

        app = create_app(storage)
        status, _, _ = send_request(
            app,
            "/api/studies/1",
            "DELETE",
            content_type="application/json",
        )
        self.assertEqual(status, 204)
        self.assertEqual(len(get_all_study_summaries(storage)), 1)

    def test_delete_study_not_found(self) -> None:
        storage = optuna.storages.InMemoryStorage()
        app = create_app(storage)
        status, _, _ = send_request(
            app,
            "/api/studies/1",
            "DELETE",
            content_type="application/json",
        )
        self.assertEqual(status, 404)


class BottleRequestHookTestCase(TestCase):
    def test_ignore_trailing_slashes(self) -> None:
        storage = optuna.storages.InMemoryStorage()
        app = create_app(storage)

        endpoints = ["/api/studies", "/api/studies/"]
        for endpoint in endpoints:
            with self.subTest(msg=endpoint):
                status, _, body = send_request(
                    app,
                    endpoint,
                    "GET",
                    content_type="application/json",
                )
                self.assertEqual(status, 200)<|MERGE_RESOLUTION|>--- conflicted
+++ resolved
@@ -8,15 +8,11 @@
 from optuna.study import StudyDirection
 from optuna_dashboard._app import create_app
 from optuna_dashboard._app import create_new_study
-<<<<<<< HEAD
-from optuna_dashboard._preference_setting import register_output_component
-=======
 from optuna_dashboard._preference_setting import register_preference_feedback_component
 from optuna_dashboard._preferential_history import NewHistory
 from optuna_dashboard._preferential_history import remove_history
 from optuna_dashboard._preferential_history import report_history
 from optuna_dashboard._serializer import serialize_preference_history
->>>>>>> 76356eb2
 from optuna_dashboard.preferential import create_study
 
 from .wsgi_client import send_request
@@ -191,27 +187,17 @@
     def test_change_component(self) -> None:
         storage = optuna.storages.InMemoryStorage()
         study = create_study(storage=storage, n_generate=3)
-<<<<<<< HEAD
-        register_output_component(study, "Note")
-=======
         register_preference_feedback_component(study, "note")
->>>>>>> 76356eb2
-        for _ in range(3):
-            study.ask()
-
-        app = create_app(storage)
-        study_id = study._study._study_id
-        status, _, _ = send_request(
-            app,
-<<<<<<< HEAD
-            f"/api/studies/{study_id}/component",
-            "POST",
-            body=json.dumps({"component_type": "Artifact", "artifact_key": "image"}),
-=======
+        for _ in range(3):
+            study.ask()
+
+        app = create_app(storage)
+        study_id = study._study._study_id
+        status, _, _ = send_request(
+            app,
             f"/api/studies/{study_id}/preference_feedback_component_type",
             "PUT",
             body=json.dumps({"type": "artifact", "artifact_key": "image"}),
->>>>>>> 76356eb2
             content_type="application/json",
         )
         self.assertEqual(status, 204)
@@ -225,43 +211,8 @@
         self.assertEqual(status, 200)
 
         study_detail = json.loads(body)
-<<<<<<< HEAD
-        assert study_detail["feedback_component_type"] == "Artifact"
-        assert study_detail["feedback_artifact_key"] == "image"
-
-    def test_change_component_type_only(self) -> None:
-        storage = optuna.storages.InMemoryStorage()
-        study = create_study(storage=storage, n_generate=3)
-        register_output_component(study, "Artifact", "audio")
-        for _ in range(3):
-            study.ask()
-
-        app = create_app(storage)
-        study_id = study._study._study_id
-        status, _, _ = send_request(
-            app,
-            f"/api/studies/{study_id}/component",
-            "POST",
-            body=json.dumps({"component_type": "Note"}),
-            content_type="application/json",
-        )
-        self.assertEqual(status, 204)
-
-        status, _, body = send_request(
-            app,
-            f"/api/studies/{study_id}",
-            "GET",
-            content_type="application/json",
-        )
-        self.assertEqual(status, 200)
-
-        study_detail = json.loads(body)
-        assert study_detail["feedback_component_type"] == "Note"
-        assert study_detail["feedback_artifact_key"] == "audio"
-=======
         assert study_detail["feedback_component_type"]["type"] == "artifact"
         assert study_detail["feedback_component_type"]["artifact_key"] == "image"
->>>>>>> 76356eb2
 
     def test_skip_trial(self) -> None:
         storage = optuna.storages.InMemoryStorage()
