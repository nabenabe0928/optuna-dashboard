[build-system]
requires = ["setuptools>=61"]
build-backend = "setuptools.build_meta"

[project]
name = "optuna-dashboard"
description = "Real-time dashboard for Optuna"
readme = "README.md"
authors = [
    { name = "Masashi Shibata", "email" = "mshibata@preferred.jp" }
]
requires-python = ">=3.7"
license = {text = "MIT License"}
classifiers = [
    "Development Status :: 3 - Alpha",
    "Intended Audience :: Developers",
    "License :: OSI Approved :: MIT License",
    "Programming Language :: Python",
    "Programming Language :: Python :: 3",
    "Programming Language :: Python :: 3.7",
    "Programming Language :: Python :: 3.8",
    "Programming Language :: Python :: 3.9",
    "Programming Language :: Python :: 3.10",
    "Programming Language :: Python :: 3.11",
    "Programming Language :: Python :: 3 :: Only",
    "Intended Audience :: Science/Research",
]
dependencies = [
    "bottle",
    "optuna>=2.4.0",
    "packaging",
    "scikit-learn",
]
dynamic = ["version"]

[project.optional-dependencies]
docs = [
    "boto3",
    "streamlit",
    "sphinx",
    "sphinx_rtd_theme",
]

test = [
    "coverage",
<<<<<<< HEAD
=======
    "plotly",
>>>>>>> 545f9feb
    "pytest",
    "moto[s3]",
]

optional = [
    "streamlit",
    "boto3",
]


[project.scripts]
optuna-dashboard = "optuna_dashboard._cli:main"

[tool.setuptools.dynamic]
version = {attr = "optuna_dashboard.__version__"}

[tool.setuptools]
include-package-data = false
package-data = { "optuna_dashboard" = ["public/*", "img/*", "index.html"] }

[tool.setuptools.packages.find]
include = ["optuna_dashboard*"]

[project.urls]
"Homepage" = "https://github.com/optuna/optuna-dashboard"
"Sources" = "https://github.com/optuna/optuna-dashboard"
"Bug Tracker" = "https://github.com/optuna/optuna-dashboard/issues"

[tool.black]
line-length = 99
target-version = ['py38']
exclude = '''
/(
    \.eggs
  | \.git
  | \.mypy_cache
  | \.venv
  | _build
  | build
  | dist
  | venv
  | node_modules
)/
'''

[tool.isort]
profile = 'black'
src_paths = ['optuna', 'python_tests', 'docs']
skip_glob = ['docs/conf.py']
line_length = 99
lines_after_imports = 2
force_single_line = 'True'
force_sort_within_sections = 'True'
order_by_type = 'False'

[tool.mypy]
ignore_missing_imports = true
disallow_untyped_defs = true

[tool.pytest.ini_options]
addopts = "--color=yes"
markers = [
  "slow: marks tests as slow",
]<|MERGE_RESOLUTION|>--- conflicted
+++ resolved
@@ -43,10 +43,7 @@
 
 test = [
     "coverage",
-<<<<<<< HEAD
-=======
     "plotly",
->>>>>>> 545f9feb
     "pytest",
     "moto[s3]",
 ]
