import React, { FC, useEffect, useState } from "react"
import { useRecoilValue } from "recoil"
import { Link, useParams } from "react-router-dom"
import { createStyles, fade, makeStyles, Theme } from "@material-ui/core/styles"
import {
  AppBar,
  Card,
  Typography,
  CardContent,
  Container,
  Grid,
  Toolbar,
  Paper,
  Box,
  IconButton,
  Select,
  MenuItem,
} from "@material-ui/core"
import { Home, Cached } from "@material-ui/icons"

import { DataGridColumn, DataGrid } from "./DataGrid"
import { GraphParallelCoordinate } from "./GraphParallelCoordinate"
import { HyperparameterImportances } from "./HyperparameterImportances"
import { GraphIntermediateValues } from "./GraphIntermediateValues"
import { GraphSlice } from "./GraphSlice"
import { GraphHistory } from "./GraphHistory"
<<<<<<< HEAD
import { GraphContour } from "./GraphContour"
=======
import { GraphParetoFront } from "./GraphParetoFront"
>>>>>>> 97d57976
import { actionCreator } from "../action"
import { studyDetailsState } from "../state"

const useStyles = makeStyles((theme: Theme) =>
  createStyles({
    paper: {
      margin: theme.spacing(2),
      padding: theme.spacing(2),
    },
    card: {
      margin: theme.spacing(2),
    },
    reload: {
      position: "relative",
      borderRadius: theme.shape.borderRadius,
      backgroundColor: fade(theme.palette.common.white, 0.15),
      "&:hover": {
        backgroundColor: fade(theme.palette.common.white, 0.25),
      },
      marginLeft: 0,
      width: "100%",
      [theme.breakpoints.up("sm")]: {
        marginLeft: theme.spacing(1),
        width: "auto",
      },
    },
    reloadIcon: {
      padding: theme.spacing(0, 2),
      height: "100%",
      position: "absolute",
      pointerEvents: "none",
      display: "flex",
      alignItems: "center",
      justifyContent: "center",
    },
    reloadSelect: {
      color: "inherit",
      padding: theme.spacing(1, 1, 1, 0),
      // vertical padding + font size from searchIcon
      paddingLeft: `calc(1em + ${theme.spacing(4)}px)`,
      transition: theme.transitions.create("width"),
      width: "100%",
      [theme.breakpoints.up("sm")]: {
        width: "14ch",
        "&:focus": {
          width: "20ch",
        },
      },
    },
    grow: {
      flexGrow: 1,
    },
  })
)

interface ParamTypes {
  studyId: string
}

const isSingleObjectiveStudy = (studyDetail: StudyDetail): boolean => {
  return studyDetail.directions.length === 1
}

export const useStudyDetailValue = (studyId: number): StudyDetail | null => {
  const studyDetails = useRecoilValue<StudyDetails>(studyDetailsState)
  return studyDetails[studyId] || null
}

export const StudyDetail: FC = () => {
  const classes = useStyles()
  const action = actionCreator()
  const { studyId } = useParams<ParamTypes>()
  const studyIdNumber = parseInt(studyId, 10)
  const studyDetail = useStudyDetailValue(studyIdNumber)
  const [openReloadIntervalSelect, setOpenReloadIntervalSelect] = useState<
    boolean
  >(false)
  const [reloadInterval, setReloadInterval] = useState<number>(10)

  useEffect(() => {
    action.updateStudyDetail(studyIdNumber)
  }, [])

  useEffect(() => {
    if (reloadInterval < 0) {
      return
    }
    const intervalId = setInterval(function () {
      action.updateStudyDetail(studyIdNumber)
    }, reloadInterval * 1000)
    return () => clearInterval(intervalId)
  }, [reloadInterval])

  const title = studyDetail !== null ? studyDetail.name : `Study #${studyId}`
  const trials: Trial[] = studyDetail !== null ? studyDetail.trials : []

  return (
    <div>
      <AppBar position="static">
        <Container>
          <Toolbar>
            <Typography variant="h6">{APP_BAR_TITLE}</Typography>
            <div className={classes.grow} />
            <div
              className={classes.reload}
              onClick={() => {
                setOpenReloadIntervalSelect(!openReloadIntervalSelect)
              }}
            >
              <div className={classes.reloadIcon}>
                <Cached />
              </div>
              <Select
                value={reloadInterval}
                className={classes.reloadSelect}
                open={openReloadIntervalSelect}
                onOpen={() => {
                  setOpenReloadIntervalSelect(true)
                }}
                onClose={() => {
                  setOpenReloadIntervalSelect(false)
                }}
                onChange={(e) => {
                  setReloadInterval(e.target.value as number)
                }}
              >
                <MenuItem value={-1}>stop</MenuItem>
                <MenuItem value={5}>5s</MenuItem>
                <MenuItem value={10}>10s</MenuItem>
                <MenuItem value={30}>30s</MenuItem>
                <MenuItem value={60}>60s</MenuItem>
              </Select>
            </div>
            <IconButton
              aria-controls="menu-appbar"
              aria-haspopup="true"
              component={Link}
              to={URL_PREFIX + "/"}
              color="inherit"
            >
              <Home />
            </IconButton>
          </Toolbar>
        </Container>
      </AppBar>
      <Container>
        <div>
          <Paper className={classes.paper}>
            <Typography variant="h6">{title}</Typography>
          </Paper>
          <Card className={classes.card}>
            <CardContent>
              <GraphHistory study={studyDetail} />
            </CardContent>
          </Card>
          {studyDetail !== null && isSingleObjectiveStudy(studyDetail) ? (
            <Grid container direction="row">
              <Grid item xs={6}>
                <Card className={classes.card}>
                  <CardContent>
                    <GraphParallelCoordinate trials={trials} />
                  </CardContent>
                </Card>
              </Grid>
              <Grid item xs={6}>
                <Card className={classes.card}>
                  <CardContent>
                    <GraphIntermediateValues trials={trials} />
                  </CardContent>
                </Card>
              </Grid>
            </Grid>
          ) : null}
          {studyDetail !== null && isSingleObjectiveStudy(studyDetail) ? (
            <Grid container direction="row">
              <Grid item xs={6}>
                <Card className={classes.card}>
                  <CardContent>
                    <HyperparameterImportances
                      studyId={studyIdNumber}
                      numOfTrials={trials.length}
                    />
                  </CardContent>
                </Card>
              </Grid>
            </Grid>
          ) : null}
          {studyDetail !== null ? (
            <Card className={classes.card}>
              <CardContent>
                <GraphSlice study={studyDetail} />
              </CardContent>
            </Card>
          ) : null}
<<<<<<< HEAD
          {studyDetail !== null ? (
            <Card className={classes.card}>
              <CardContent>
                <GraphContour study={studyDetail} />
=======
          {studyDetail !== null && !isSingleObjectiveStudy(studyDetail) ? (
            <Card className={classes.card}>
              <CardContent>
                <GraphParetoFront study={studyDetail} />
>>>>>>> 97d57976
              </CardContent>
            </Card>
          ) : null}
          <Card className={classes.card}>
            <TrialTable studyDetail={studyDetail} />
          </Card>
        </div>
      </Container>
    </div>
  )
}

const TrialTable: FC<{ studyDetail: StudyDetail | null }> = ({
  studyDetail,
}) => {
  const trials: Trial[] = studyDetail !== null ? studyDetail.trials : []

  const columns: DataGridColumn<Trial>[] = [
    { field: "number", label: "Number", sortable: true, padding: "none" },
    {
      field: "state",
      label: "State",
      sortable: true,
      filterable: true,
      padding: "none",
      toCellValue: (i) => trials[i].state.toString(),
    },
  ]
  if (studyDetail === null || isSingleObjectiveStudy(studyDetail)) {
    columns.push({
      field: "values",
      label: "Value",
      sortable: true,
      less: (i, j): number => {
        const firstVal = trials[i].values?.[0]
        const secondVal = trials[j].values?.[0]

        if (firstVal === secondVal) {
          return 0
        } else if (firstVal && secondVal) {
          return firstVal < secondVal ? 1 : -1
        } else if (firstVal) {
          return -1
        } else {
          return 1
        }
      },
      toCellValue: (i) => {
        if (trials[i].values === undefined) {
          return null
        }
        return trials[i].values?.[0]
      },
    })
  } else {
    const objectiveColumns: DataGridColumn<
      Trial
    >[] = studyDetail.directions.map((s, objectiveId) => ({
      field: "values",
      label: `Objective ${objectiveId}`,
      sortable: true,
      less: (i, j): number => {
        const firstVal = trials[i].values?.[objectiveId]
        const secondVal = trials[j].values?.[objectiveId]

        if (firstVal === secondVal) {
          return 0
        } else if (firstVal && secondVal) {
          return firstVal < secondVal ? 1 : -1
        } else if (firstVal) {
          return -1
        } else {
          return 1
        }
      },
      toCellValue: (i) => {
        if (trials[i].values === undefined) {
          return null
        }
        return trials[i].values?.[objectiveId]
      },
    }))
    columns.push(...objectiveColumns)
  }
  columns.push({
    field: "datetime_start",
    label: "Duration(ms)",
    toCellValue: (i) => {
      const startMs = trials[i].datetime_start?.getTime()
      const completeMs = trials[i].datetime_complete?.getTime()
      if (startMs !== undefined && completeMs !== undefined) {
        return (completeMs - startMs).toString()
      }
      return null
    },
    sortable: true,
    less: (i, j): number => {
      const firstStartMs = trials[i].datetime_start?.getTime()
      const firstCompleteMs = trials[i].datetime_complete?.getTime()
      const firstDurationMs =
        firstStartMs !== undefined && firstCompleteMs !== undefined
          ? firstCompleteMs - firstStartMs
          : undefined
      const secondStartMs = trials[j].datetime_start?.getTime()
      const secondCompleteMs = trials[j].datetime_complete?.getTime()
      const secondDurationMs =
        secondStartMs !== undefined && secondCompleteMs !== undefined
          ? secondCompleteMs - secondStartMs
          : undefined

      if (firstDurationMs === secondDurationMs) {
        return 0
      } else if (
        firstDurationMs !== undefined &&
        secondDurationMs !== undefined
      ) {
        return firstDurationMs < secondDurationMs ? 1 : -1
      } else if (firstDurationMs !== undefined) {
        return -1
      } else {
        return 1
      }
    },
  })
  columns.push({
    field: "params",
    label: "Params",
    toCellValue: (i) =>
      trials[i].params.map((p) => p.name + ": " + p.value).join(", "),
  })

  const collapseParamColumns: DataGridColumn<TrialParam>[] = [
    { field: "name", label: "Name", sortable: true },
    { field: "value", label: "Value", sortable: true },
  ]
  const collapseIntermediateValueColumns: DataGridColumn<
    TrialIntermediateValue
  >[] = [
    { field: "step", label: "Step", sortable: true },
    { field: "value", label: "Value", sortable: true },
  ]
  const collapseAttrColumns: DataGridColumn<Attribute>[] = [
    { field: "key", label: "Key", sortable: true },
    { field: "value", label: "Value", sortable: true },
  ]

  const collapseBody = (index: number) => {
    return (
      <Grid container direction="row">
        <Grid item xs={6}>
          <Box margin={1}>
            <Typography variant="h6" gutterBottom component="div">
              Parameters
            </Typography>
            <DataGrid<TrialParam>
              columns={collapseParamColumns}
              rows={trials[index].params}
              keyField={"name"}
              dense={true}
              rowsPerPageOption={[5, 10, { label: "All", value: -1 }]}
            />
            <Typography variant="h6" gutterBottom component="div">
              Trial user attributes
            </Typography>
            <DataGrid<Attribute>
              columns={collapseAttrColumns}
              rows={trials[index].user_attrs}
              keyField={"key"}
              dense={true}
              rowsPerPageOption={[5, 10, { label: "All", value: -1 }]}
            />
          </Box>
        </Grid>
        <Grid item xs={6}>
          <Box margin={1}>
            <Typography variant="h6" gutterBottom component="div">
              Intermediate values
            </Typography>
            <DataGrid<TrialIntermediateValue>
              columns={collapseIntermediateValueColumns}
              rows={trials[index].intermediate_values}
              keyField={"step"}
              dense={true}
              rowsPerPageOption={[5, 10, { label: "All", value: -1 }]}
            />
            <Typography variant="h6" gutterBottom component="div">
              Trial system attributes
            </Typography>
            <DataGrid<Attribute>
              columns={collapseAttrColumns}
              rows={trials[index].system_attrs}
              keyField={"key"}
              dense={true}
              rowsPerPageOption={[5, 10, { label: "All", value: -1 }]}
            />
          </Box>
        </Grid>
      </Grid>
    )
  }

  return (
    <DataGrid<Trial>
      columns={columns}
      rows={trials}
      keyField={"trial_id"}
      dense={true}
      collapseBody={collapseBody}
    />
  )
}<|MERGE_RESOLUTION|>--- conflicted
+++ resolved
@@ -24,11 +24,8 @@
 import { GraphIntermediateValues } from "./GraphIntermediateValues"
 import { GraphSlice } from "./GraphSlice"
 import { GraphHistory } from "./GraphHistory"
-<<<<<<< HEAD
 import { GraphContour } from "./GraphContour"
-=======
 import { GraphParetoFront } from "./GraphParetoFront"
->>>>>>> 97d57976
 import { actionCreator } from "../action"
 import { studyDetailsState } from "../state"
 
@@ -223,17 +220,17 @@
               </CardContent>
             </Card>
           ) : null}
-<<<<<<< HEAD
           {studyDetail !== null ? (
             <Card className={classes.card}>
               <CardContent>
                 <GraphContour study={studyDetail} />
-=======
+              </CardContent>
+            </Card>
+          ): null}
           {studyDetail !== null && !isSingleObjectiveStudy(studyDetail) ? (
             <Card className={classes.card}>
               <CardContent>
                 <GraphParetoFront study={studyDetail} />
->>>>>>> 97d57976
               </CardContent>
             </Card>
           ) : null}
