--- conflicted
+++ resolved
@@ -15,13 +15,10 @@
 from . import _note as note
 from ._form_widget import get_form_widgets_json
 from ._named_objectives import get_objective_names
-<<<<<<< HEAD
-from ._preferential_history import serialize_preference_histories
-=======
 from ._preferential_history import _SYSTEM_ATTR_PREFIX_HISTORY
->>>>>>> 545f9feb
 from .artifact._backend import list_trial_artifacts
 from .preferential._study import _SYSTEM_ATTR_PREFERENTIAL_STUDY
+from .preferential._system_attrs import is_preference_valid
 
 
 if TYPE_CHECKING:
@@ -166,15 +163,11 @@
     if form_widgets:
         serialized["form_widgets"] = form_widgets
     if serialized["is_preferential"]:
-<<<<<<< HEAD
-        serialized["preference_history"] = serialize_preference_histories(system_attrs)
-=======
         serialized["preference_history"] = serialize_preference_history(system_attrs)
     serialized["plotly_graph_objects"] = [
         {"id": id_, "graph_object": graph_object}
         for id_, graph_object in plotly_graph_objects.items()
     ]
->>>>>>> 545f9feb
     return serialized
 
 
@@ -194,6 +187,7 @@
                 "timestamp": choice["timestamp"],
                 "candidates": choice["candidates"],
                 "clicked": choice["clicked"],
+                "enabled": is_preference_valid(choice["preference_id"]),
             }
             histories.append(history)
 
