from __future__ import annotations

import json
from typing import Any
from typing import TYPE_CHECKING
from typing import Union

import numpy as np
from optuna.distributions import BaseDistribution
from optuna.distributions import CategoricalDistribution
from optuna.study import StudySummary
from optuna.trial import FrozenTrial

from . import _note as note
from ._named_objectives import get_objective_names
<<<<<<< HEAD
from ._objective_form_widget import get_objective_form_widgets
=======
from .artifact._backend import list_trial_artifacts
>>>>>>> 7b1045dd


if TYPE_CHECKING:
    from typing import Literal
    from typing import TypedDict

    Attribute = TypedDict(
        "Attribute",
        {
            "key": str,
            "value": str,
        },
    )
    AttributeSpec = TypedDict(
        "AttributeSpec",
        {
            "key": str,
            "sortable": bool,
        },
    )
    IntermediateValue = TypedDict(
        "IntermediateValue",
        {
            "step": int,
            "value": Union[float, Literal["inf", "-inf", "nan"]],
        },
    )

    FloatDistributionJSON = TypedDict(
        "FloatDistributionJSON",
        {
            "type": Literal["FloatDistribution"],
            "low": float,
            "high": float,
            "step": float,
            "log": bool,
        },
    )
    IntDistributionJSON = TypedDict(
        "IntDistributionJSON",
        {
            "type": Literal["IntDistribution"],
            "low": int,
            "high": int,
            "step": int,
            "log": bool,
        },
    )
    CategoricalDistributionChoiceJSON = TypedDict(
        "CategoricalDistributionChoiceJSON",
        {
            "pytype": str,
            "value": str,
        },
    )
    CategoricalDistributionJSON = TypedDict(
        "CategoricalDistributionJSON",
        {
            "type": Literal["CategoricalDistribution"],
            "choices": list[CategoricalDistributionChoiceJSON],
        },
    )
    DistributionJSON = Union[
        FloatDistributionJSON, IntDistributionJSON, CategoricalDistributionJSON
    ]


MAX_ATTR_LENGTH = 1024


def serialize_attrs(attrs: dict[str, Any]) -> list[Attribute]:
    serialized: list[Attribute] = []
    for k, v in attrs.items():
        value: str
        if isinstance(v, bytes):
            value = "<binary object>"
        else:
            value = json.dumps(v)
            value = value[:MAX_ATTR_LENGTH] if len(value) > MAX_ATTR_LENGTH else value
        serialized.append({"key": k, "value": value})
    return serialized


def serialize_study_summary(summary: StudySummary) -> dict[str, Any]:
    serialized = {
        "study_id": summary._study_id,
        "study_name": summary.study_name,
        "directions": [d.name.lower() for d in summary.directions],
        "user_attrs": serialize_attrs(summary.user_attrs),
        "system_attrs": serialize_attrs(getattr(summary, "system_attrs", {})),
    }

    if summary.datetime_start is not None:
        serialized["datetime_start"] = summary.datetime_start.isoformat()

    return serialized


def serialize_study_detail(
    summary: StudySummary,
    best_trials: list[FrozenTrial],
    trials: list[FrozenTrial],
    intersection: list[tuple[str, BaseDistribution]],
    union: list[tuple[str, BaseDistribution]],
    union_user_attrs: list[tuple[str, bool]],
    has_intermediate_values: bool,
) -> dict[str, Any]:
    serialized: dict[str, Any] = {
        "name": summary.study_name,
        "directions": [d.name.lower() for d in summary.directions],
    }
    system_attrs = getattr(summary, "system_attrs", {})
    if summary.datetime_start is not None:
        serialized["datetime_start"] = summary.datetime_start.isoformat()

    serialized["trials"] = [
        serialize_frozen_trial(summary._study_id, trial, system_attrs) for trial in trials
    ]
    serialized["best_trials"] = [
        serialize_frozen_trial(summary._study_id, trial, system_attrs) for trial in best_trials
    ]
    serialized["intersection_search_space"] = serialize_search_space(intersection)
    serialized["union_search_space"] = serialize_search_space(union)
    serialized["union_user_attrs"] = [{"key": a[0], "sortable": a[1]} for a in union_user_attrs]
    serialized["has_intermediate_values"] = has_intermediate_values
    serialized["note"] = note.get_note_from_system_attrs(system_attrs, None)
    objective_names = get_objective_names(system_attrs)
    if objective_names:
        serialized["objective_names"] = objective_names
    objective_form_widgets = get_objective_form_widgets(system_attrs)
    if objective_form_widgets:
        serialized["objective_form_widgets"] = objective_form_widgets
    return serialized


def serialize_frozen_trial(
    study_id: int, trial: FrozenTrial, study_system_attrs: dict[str, Any]
) -> dict[str, Any]:
    params = []
    for param_name, param_external_value in trial.params.items():
        distribution = trial.distributions.get(param_name)
        if distribution is None:
            continue
        params.append(
            {
                "name": param_name,
                "param_internal_value": distribution.to_internal_repr(param_external_value),
                "param_external_value": str(param_external_value),
                "param_external_pytyp": str(type(param_external_value)),
                "distribution": serialize_distribution(distribution),
            }
        )
    trial_system_attrs: dict[str, Any] = getattr(trial, "_system_attrs", {})
    fixed_params = trial_system_attrs.get("fixed_params", {})
    serialized = {
        "trial_id": trial._trial_id,
        "study_id": study_id,
        "number": trial.number,
        "state": trial.state.name.capitalize(),
        "params": params,
        "fixed_params": [
            {"name": param_name, "param_external_value": str(fixed_params.get(param_name, None))}
            for param_name in fixed_params
        ],
        "user_attrs": serialize_attrs(trial.user_attrs),
        "system_attrs": serialize_attrs(
            {k: trial_system_attrs[k] for k in trial_system_attrs if not k.startswith("dashboard")}
        ),
        "note": note.get_note_from_system_attrs(study_system_attrs, trial._trial_id),
        "artifacts": list_trial_artifacts(study_system_attrs, trial._trial_id),
    }

    serialized_intermediate_values: list[IntermediateValue] = []
    for step, value in trial.intermediate_values.items():
        serialized_value: Union[float, Literal["nan", "inf", "-inf"]]
        if np.isnan(value):
            serialized_value = "nan"
        elif np.isposinf(value):
            serialized_value = "inf"
        elif np.isneginf(value):
            serialized_value = "-inf"
        else:
            assert np.isfinite(value)
            serialized_value = value
        serialized_intermediate_values.append({"step": step, "value": serialized_value})
    serialized["intermediate_values"] = sorted(
        serialized_intermediate_values, key=lambda v: v["step"]
    )

    if trial.values is not None:
        serialized_values: list[Union[float, Literal["inf", "-inf"]]] = []
        for v in trial.values:
            assert not np.isnan(v), "Should not detect nan value"
            if np.isposinf(v):
                serialized_values.append("inf")
            elif np.isneginf(v):
                serialized_values.append("-inf")
            else:
                serialized_values.append(v)
        serialized["values"] = serialized_values

    if trial.datetime_start is not None:
        serialized["datetime_start"] = trial.datetime_start.isoformat()

    if trial.datetime_complete is not None:
        serialized["datetime_complete"] = trial.datetime_complete.isoformat()

    return serialized


def serialize_distribution(distribution: BaseDistribution) -> DistributionJSON:
    if distribution.__class__.__name__ == "FloatDistribution":
        # Added from Optuna v3.0
        float_distribution: FloatDistributionJSON = {
            "type": "FloatDistribution",
            "low": getattr(distribution, "low"),
            "high": getattr(distribution, "high"),
            "step": getattr(distribution, "step"),
            "log": getattr(distribution, "log"),
        }
        return float_distribution
    if distribution.__class__.__name__ == "UniformDistribution":
        # Deprecated from Optuna v3.0
        uniform: FloatDistributionJSON = {
            "type": "FloatDistribution",
            "low": getattr(distribution, "low"),
            "high": getattr(distribution, "high"),
            "step": 0,
            "log": False,
        }
        return uniform
    if distribution.__class__.__name__ == "LogUniformDistribution":
        # Deprecated from Optuna v3.0
        log_uniform: FloatDistributionJSON = {
            "type": "FloatDistribution",
            "low": getattr(distribution, "low"),
            "high": getattr(distribution, "high"),
            "step": 0,
            "log": True,
        }
        return log_uniform
    if distribution.__class__.__name__ == "DiscreteUniformDistribution":
        # Deprecated from Optuna v3.0
        discrete_uniform: FloatDistributionJSON = {
            "type": "FloatDistribution",
            "low": getattr(distribution, "low"),
            "high": getattr(distribution, "high"),
            "step": getattr(distribution, "q"),
            "log": False,
        }
        return discrete_uniform
    if distribution.__class__.__name__ == "IntDistribution":
        # Added from Optuna v3.0
        int_distribution: IntDistributionJSON = {
            "type": "IntDistribution",
            "low": getattr(distribution, "low"),
            "high": getattr(distribution, "high"),
            "step": getattr(distribution, "step"),
            "log": getattr(distribution, "log"),
        }
        return int_distribution
    if distribution.__class__.__name__ == "IntUniformDistribution":
        # Deprecated from Optuna v3.0
        int_uniform: IntDistributionJSON = {
            "type": "IntDistribution",
            "low": getattr(distribution, "low"),
            "high": getattr(distribution, "high"),
            "step": getattr(distribution, "step"),
            "log": False,
        }
        return int_uniform
    if distribution.__class__.__name__ == "IntLogUniformDistribution":
        # Deprecated from Optuna v3.0
        int_log_uniform: IntDistributionJSON = {
            "type": "IntDistribution",
            "low": getattr(distribution, "low"),
            "high": getattr(distribution, "high"),
            "step": getattr(distribution, "step"),
            "log": True,
        }
        return int_log_uniform
    if isinstance(distribution, CategoricalDistribution):
        categorical: CategoricalDistributionJSON = {
            "type": "CategoricalDistribution",
            "choices": [
                {"pytype": str(type(choice)), "value": str(choice)}
                for choice in distribution.choices
            ],
        }
        return categorical
    raise ValueError(f"Unexpected distribution {str(distribution)}")


def serialize_search_space(
    search_space: list[tuple[str, BaseDistribution]]
) -> list[dict[str, Any]]:
    serialized = []
    for param_name, distribution in search_space:
        serialized.append(
            {
                "name": param_name,
                "distribution": serialize_distribution(distribution),
            }
        )
    return serialized<|MERGE_RESOLUTION|>--- conflicted
+++ resolved
@@ -13,11 +13,8 @@
 
 from . import _note as note
 from ._named_objectives import get_objective_names
-<<<<<<< HEAD
 from ._objective_form_widget import get_objective_form_widgets
-=======
 from .artifact._backend import list_trial_artifacts
->>>>>>> 7b1045dd
 
 
 if TYPE_CHECKING:
