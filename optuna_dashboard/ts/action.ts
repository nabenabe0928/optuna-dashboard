import { useRecoilState, useSetRecoilState } from "recoil"
import { useSnackbar } from "notistack"
import {
  getStudyDetailAPI,
  getStudySummariesAPI,
  getParamImportances,
  createNewStudyAPI,
  deleteStudyAPI,
  saveStudyNoteAPI,
  saveTrialNoteAPI,
  tellTrialAPI,
  saveTrialUserAttrsAPI,
  renameStudyAPI,
  uploadTrialArtifactAPI,
  uploadStudyArtifactAPI,
  getMetaInfoAPI,
  deleteTrialArtifactAPI,
  deleteStudyArtifactAPI,
  reportPreferenceAPI,
  skipPreferentialTrialAPI,
  removePreferentialHistoryAPI,
  restorePreferentialHistoryAPI,
  reportFeedbackComponentAPI,
} from "./apiClient"
import {
  studyDetailsState,
  studySummariesState,
  paramImportanceState,
  isFileUploading,
  fetchedTrialsPartiallyState,
  artifactIsAvailable,
  plotlypyIsAvailableState,
  reloadIntervalState,
  trialsUpdatingState,
  studySummariesLoadingState,
} from "./state"
import { getDominatedTrials } from "./dominatedTrials"

// eslint-disable-next-line @typescript-eslint/explicit-module-boundary-types
export const actionCreator = () => {
  const { enqueueSnackbar } = useSnackbar()
  const [studySummaries, setStudySummaries] =
    useRecoilState<StudySummary[]>(studySummariesState)
  const [studyDetails, setStudyDetails] =
    useRecoilState<StudyDetails>(studyDetailsState)
  const setReloadInterval = useSetRecoilState<number>(reloadIntervalState)
  const [paramImportance, setParamImportance] =
    useRecoilState<StudyParamImportance>(paramImportanceState)
  const setUploading = useSetRecoilState<boolean>(isFileUploading)
  const setTrialsUpdating = useSetRecoilState(trialsUpdatingState)
  const setArtifactIsAvailable = useSetRecoilState<boolean>(artifactIsAvailable)
<<<<<<< HEAD
  const setFetchedTrialsPartially = useSetRecoilState<boolean>(
    fetchedTrialsPartiallyState
=======
  const setPlotlypyIsAvailable = useSetRecoilState<boolean>(
    plotlypyIsAvailableState
  )
  const setStudySummariesLoading = useSetRecoilState<boolean>(
    studySummariesLoadingState
>>>>>>> 83b548f9
  )

  const setStudyDetailState = (studyId: number, study: StudyDetail) => {
    setStudyDetails((prevVal) => {
      const newVal = Object.assign({}, prevVal)
      newVal[studyId] = study
      return newVal
    })
  }

  const setTrial = (studyId: number, trialIndex: number, trial: Trial) => {
    const newTrials: Trial[] = [...studyDetails[studyId].trials]
    newTrials[trialIndex] = trial
    const newStudy: StudyDetail = Object.assign({}, studyDetails[studyId])
    newStudy.trials = newTrials
    setStudyDetailState(studyId, newStudy)
  }
  const setTrialUpdating = (trialId: number, updating: boolean) => {
    setTrialsUpdating((prev) => {
      const newVal = Object.assign({}, prev)
      newVal[trialId] = updating
      return newVal
    })
  }

  const setTrialNote = (studyId: number, index: number, note: Note) => {
    const newTrial: Trial = Object.assign(
      {},
      studyDetails[studyId].trials[index]
    )
    newTrial.note = note
    setTrial(studyId, index, newTrial)
  }

  const setTrialArtifacts = (
    studyId: number,
    trialIndex: number,
    artifacts: Artifact[]
  ) => {
    const newTrial: Trial = Object.assign(
      {},
      studyDetails[studyId].trials[trialIndex]
    )
    newTrial.artifacts = artifacts
    setTrial(studyId, trialIndex, newTrial)
  }

  const setStudyArtifacts = (studyId: number, artifacts: Artifact[]) => {
    const newStudy: StudyDetail = Object.assign({}, studyDetails[studyId])
    newStudy.artifacts = artifacts
    setStudyDetailState(studyId, newStudy)
  }

  const deleteTrialArtifactState = (
    studyId: number,
    trialId: number,
    artifact_id: string
  ) => {
    const index = studyDetails[studyId].trials.findIndex(
      (t) => t.trial_id === trialId
    )
    if (index === -1) {
      return
    }
    const artifacts = studyDetails[studyId].trials[index].artifacts
    const artifactIndex = artifacts.findIndex(
      (a) => a.artifact_id === artifact_id
    )
    const newArtifacts = [
      ...artifacts.slice(0, artifactIndex),
      ...artifacts.slice(artifactIndex + 1, artifacts.length),
    ]
    setTrialArtifacts(studyId, index, newArtifacts)
  }

  const deleteStudyArtifactState = (studyId: number, artifact_id: string) => {
    const artifacts = studyDetails[studyId].artifacts
    const artifactIndex = artifacts.findIndex(
      (a) => a.artifact_id === artifact_id
    )
    const newArtifacts = [
      ...artifacts.slice(0, artifactIndex),
      ...artifacts.slice(artifactIndex + 1, artifacts.length),
    ]
    setStudyArtifacts(studyId, newArtifacts)
  }

  const setTrialStateValues = (
    studyId: number,
    index: number,
    state: TrialState,
    values?: TrialValueNumber[]
  ) => {
    const newTrial: Trial = Object.assign(
      {},
      studyDetails[studyId].trials[index]
    )
    newTrial.state = state
    newTrial.values = values
    const newTrials: Trial[] = [...studyDetails[studyId].trials]
    newTrials[index] = newTrial
    const newStudy: StudyDetail = Object.assign({}, studyDetails[studyId])
    newStudy.trials = newTrials

    // Update Best Trials
    if (state === "Complete" && newStudy.directions.length === 1) {
      // Single objective optimization
      const bestValue = newStudy.best_trials.at(0)?.values?.at(0)
      const currentValue = values?.at(0)
      if (newStudy.best_trials.length === 0) {
        newStudy.best_trials = [newTrial]
      } else if (bestValue !== undefined && currentValue !== undefined) {
        if (newStudy.directions[0] === "minimize" && currentValue < bestValue) {
          newStudy.best_trials = [newTrial]
        } else if (
          newStudy.directions[0] === "maximize" &&
          currentValue > bestValue
        ) {
          newStudy.best_trials = [newTrial]
        } else if (currentValue === bestValue) {
          newStudy.best_trials = [...newStudy.best_trials, newTrial]
        }
      }
    } else if (state === "Complete") {
      // Multi objective optimization
      newStudy.best_trials = getDominatedTrials(
        newStudy.trials,
        newStudy.directions
      )
    }

    setStudyDetailState(studyId, newStudy)
  }

  const setTrialUserAttrs = (
    studyId: number,
    index: number,
    user_attrs: { [key: string]: number | string }
  ) => {
    const newTrial: Trial = Object.assign(
      {},
      studyDetails[studyId].trials[index]
    )
    newTrial.user_attrs = Object.keys(user_attrs).map((key) => ({
      key: key,
      value: user_attrs[key].toString(),
    }))
    const newTrials: Trial[] = [...studyDetails[studyId].trials]
    newTrials[index] = newTrial
    const newStudy: StudyDetail = Object.assign({}, studyDetails[studyId])
    newStudy.trials = newTrials
    setStudyDetailState(studyId, newStudy)
  }

  const setStudyParamImportanceState = (
    studyId: number,
    importance: ParamImportance[][]
  ) => {
    const newVal = Object.assign({}, paramImportance)
    newVal[studyId] = importance
    setParamImportance(newVal)
  }

  const updateAPIMeta = () => {
    getMetaInfoAPI().then((r) => {
      setArtifactIsAvailable(r.artifact_is_available)
      setPlotlypyIsAvailable(r.plotlypy_is_available)
    })
  }

  const updateStudySummaries = (successMsg?: string) => {
    setStudySummariesLoading(true)
    getStudySummariesAPI()
      .then((studySummaries: StudySummary[]) => {
        setStudySummariesLoading(false)
        setStudySummaries(studySummaries)

        if (successMsg) {
          enqueueSnackbar(successMsg, { variant: "success" })
        }
      })
      .catch((err) => {
        setStudySummariesLoading(false)
        enqueueSnackbar(`Failed to fetch study list.`, {
          variant: "error",
        })
        console.log(err)
      })
  }

  const updateStudyDetail = (
    studyId: number,
    forceFetchAllTrials: boolean = false
  ) => {
    let nLocalFixedTrials = 0
    const nMaximumTrialsAtOnce = forceFetchAllTrials ? 0 : 2000
    if (studyId in studyDetails) {
      const currentTrials = studyDetails[studyId].trials
      const firstUpdatable = currentTrials.findIndex((trial) =>
        ["Running", "Waiting"].includes(trial.state)
      )
      nLocalFixedTrials =
        firstUpdatable === -1 ? currentTrials.length : firstUpdatable
    }
    getStudyDetailAPI(studyId, nLocalFixedTrials, nMaximumTrialsAtOnce)
      .then((study) => {
        if (studyId in studyDetails && study.trials.length === 0) {
          // Update trials only if necessary.
          // NOTE: The first condition is for study with no trials.
          return
        }
        const currentFixedTrials =
          studyId in studyDetails
            ? studyDetails[studyId].trials.slice(0, nLocalFixedTrials)
            : []
        study.trials = currentFixedTrials.concat(study.trials)
        setStudyDetailState(studyId, study)
        setFetchedTrialsPartially(study.fetched_trials_partially)
      })
      .catch((err) => {
        const reason = err.response?.data.reason
        if (reason !== undefined) {
          enqueueSnackbar(`Failed to fetch study (reason=${reason})`, {
            variant: "error",
          })
        }
        console.log(err)
      })
  }

  const updateParamImportance = (studyId: number) => {
    getParamImportances(studyId)
      .then((importance) => {
        setStudyParamImportanceState(studyId, importance)
      })
      .catch((err) => {
        const reason = err.response?.data.reason
        enqueueSnackbar(
          `Failed to load hyperparameter importance (reason=${reason})`,
          {
            variant: "error",
          }
        )
      })
  }

  const createNewStudy = (studyName: string, directions: StudyDirection[]) => {
    createNewStudyAPI(studyName, directions)
      .then((study_summary) => {
        const newVal = [...studySummaries, study_summary]
        setStudySummaries(newVal)
        enqueueSnackbar(`Success to create a study (study_name=${studyName})`, {
          variant: "success",
        })
      })
      .catch((err) => {
        enqueueSnackbar(`Failed to create a study (study_name=${studyName})`, {
          variant: "error",
        })
        console.log(err)
      })
  }

  const deleteStudy = (studyId: number) => {
    deleteStudyAPI(studyId)
      .then(() => {
        setStudySummaries(studySummaries.filter((s) => s.study_id !== studyId))
        enqueueSnackbar(`Success to delete a study (id=${studyId})`, {
          variant: "success",
        })
      })
      .catch((err) => {
        enqueueSnackbar(`Failed to delete study (id=${studyId})`, {
          variant: "error",
        })
        console.log(err)
      })
  }

  const renameStudy = (studyId: number, studyName: string) => {
    renameStudyAPI(studyId, studyName)
      .then((study) => {
        const newStudySummaries = [
          ...studySummaries.filter((s) => s.study_id !== studyId),
          study,
        ]
        setStudySummaries(newStudySummaries)
        enqueueSnackbar(`Success to delete a study (id=${studyId})`, {
          variant: "success",
        })
      })
      .catch((err) => {
        enqueueSnackbar(`Failed to rename study (id=${studyId})`, {
          variant: "error",
        })
        console.log(err)
      })
  }

  const saveReloadInterval = (interval: number) => {
    setReloadInterval(interval)
  }

  const saveStudyNote = (studyId: number, note: Note): Promise<void> => {
    return saveStudyNoteAPI(studyId, note)
      .then(() => {
        const newStudy = Object.assign({}, studyDetails[studyId])
        newStudy.note = note
        setStudyDetailState(studyId, newStudy)
        enqueueSnackbar(`Success to save the note`, {
          variant: "success",
        })
      })
      .catch((err) => {
        if (err.response.status === 409) {
          const newStudy = Object.assign({}, studyDetails[studyId])
          newStudy.note = err.response.data.note
          setStudyDetailState(studyId, newStudy)
        }
        const reason = err.response?.data.reason
        if (reason !== undefined) {
          enqueueSnackbar(`Failed: ${reason}`, {
            variant: "error",
          })
        }
        throw err
      })
  }

  const saveTrialNote = (
    studyId: number,
    trialId: number,
    note: Note
  ): Promise<void> => {
    return saveTrialNoteAPI(studyId, trialId, note)
      .then(() => {
        const index = studyDetails[studyId].trials.findIndex(
          (t) => t.trial_id === trialId
        )
        if (index === -1) {
          enqueueSnackbar(`Unexpected error happens. Please reload the page.`, {
            variant: "error",
          })
          return
        }
        setTrialNote(studyId, index, note)
        enqueueSnackbar(`Success to save the note`, {
          variant: "success",
        })
      })
      .catch((err) => {
        if (err.response.status === 409) {
          const index = studyDetails[studyId].trials.findIndex(
            (t) => t.trial_id === trialId
          )
          if (index === -1) {
            enqueueSnackbar(
              `Unexpected error happens. Please reload the page.`,
              {
                variant: "error",
              }
            )
            return
          }
          setTrialNote(studyId, index, err.response.data.note)
        }
        const reason = err.response?.data.reason
        if (reason !== undefined) {
          enqueueSnackbar(`Failed: ${reason}`, {
            variant: "error",
          })
        }
        throw err
      })
  }

  const uploadTrialArtifact = (
    studyId: number,
    trialId: number,
    file: File
  ): void => {
    const reader = new FileReader()
    setUploading(true)
    reader.readAsDataURL(file)
    reader.onload = (upload: ProgressEvent<FileReader>) => {
      uploadTrialArtifactAPI(
        studyId,
        trialId,
        file.name,
        upload.target?.result as string
      )
        .then((res) => {
          setUploading(false)
          const index = studyDetails[studyId].trials.findIndex(
            (t) => t.trial_id === trialId
          )
          if (index === -1) {
            return
          }
          setTrialArtifacts(studyId, index, res.artifacts)
        })
        .catch((err) => {
          setUploading(false)
          const reason = err.response?.data.reason
          enqueueSnackbar(`Failed to upload ${reason}`, { variant: "error" })
        })
    }
    reader.onerror = (error) => {
      enqueueSnackbar(`Failed to read the file ${error}`, { variant: "error" })
      console.log(error)
    }
  }

  const uploadStudyArtifact = (studyId: number, file: File): void => {
    const reader = new FileReader()
    setUploading(true)
    reader.readAsDataURL(file)
    reader.onload = (upload: ProgressEvent<FileReader>) => {
      uploadStudyArtifactAPI(
        studyId,
        file.name,
        upload.target?.result as string
      )
        .then((res) => {
          setUploading(false)
          setStudyArtifacts(studyId, res.artifacts)
        })
        .catch((err) => {
          setUploading(false)
          const reason = err.response?.data.reason
          enqueueSnackbar(`Failed to upload ${reason}`, { variant: "error" })
        })
    }
    reader.onerror = (error) => {
      enqueueSnackbar(`Failed to read the file ${error}`, { variant: "error" })
      console.log(error)
    }
  }

  const deleteTrialArtifact = (
    studyId: number,
    trialId: number,
    artifactId: string
  ): void => {
    deleteTrialArtifactAPI(studyId, trialId, artifactId)
      .then(() => {
        deleteTrialArtifactState(studyId, trialId, artifactId)
        enqueueSnackbar(`Success to delete an artifact.`, {
          variant: "success",
        })
      })
      .catch((err) => {
        const reason = err.response?.data.reason
        enqueueSnackbar(`Failed to delete ${reason}.`, {
          variant: "error",
        })
      })
  }

  const deleteStudyArtifact = (studyId: number, artifactId: string): void => {
    deleteStudyArtifactAPI(studyId, artifactId)
      .then(() => {
        deleteStudyArtifactState(studyId, artifactId)
        enqueueSnackbar(`Success to delete an artifact.`, {
          variant: "success",
        })
      })
      .catch((err) => {
        const reason = err.response?.data.reason
        enqueueSnackbar(`Failed to delete ${reason}.`, {
          variant: "error",
        })
      })
  }

  const makeTrialFail = (studyId: number, trialId: number): void => {
    const message = `id=${trialId}, state=Fail`
    setTrialUpdating(trialId, true)
    tellTrialAPI(trialId, "Fail")
      .then(() => {
        const index = studyDetails[studyId].trials.findIndex(
          (t) => t.trial_id === trialId
        )
        if (index === -1) {
          enqueueSnackbar(`Unexpected error happens. Please reload the page.`, {
            variant: "error",
          })
          return
        }
        setTrialStateValues(studyId, index, "Fail")
        enqueueSnackbar(`Successfully updated trial (${message})`, {
          variant: "success",
        })
      })
      .catch((err) => {
        setTrialUpdating(trialId, false)
        const reason = err.response?.data.reason
        enqueueSnackbar(
          `Failed to update trial (${message}). Reason: ${reason}`,
          {
            variant: "error",
          }
        )
        console.log(err)
      })
  }

  const makeTrialComplete = (
    studyId: number,
    trialId: number,
    values: number[]
  ): void => {
    const message = `id=${trialId}, state=Complete, values=${values}`
    setTrialUpdating(trialId, true)
    tellTrialAPI(trialId, "Complete", values)
      .then(() => {
        const index = studyDetails[studyId].trials.findIndex(
          (t) => t.trial_id === trialId
        )
        if (index === -1) {
          enqueueSnackbar(`Unexpected error happens. Please reload the page.`, {
            variant: "error",
          })
          return
        }
        setTrialStateValues(studyId, index, "Complete", values)
      })
      .catch((err) => {
        setTrialUpdating(trialId, false)
        const reason = err.response?.data.reason
        enqueueSnackbar(
          `Failed to update trial (${message}). Reason: ${reason}`,
          {
            variant: "error",
          }
        )
        console.log(err)
      })
  }

  const saveTrialUserAttrs = (
    studyId: number,
    trialId: number,
    user_attrs: { [key: string]: string | number }
  ): void => {
    const message = `id=${trialId}, user_attrs=${JSON.stringify(user_attrs)}`
    setTrialUpdating(trialId, true)
    saveTrialUserAttrsAPI(trialId, user_attrs)
      .then(() => {
        const index = studyDetails[studyId].trials.findIndex(
          (t) => t.trial_id === trialId
        )
        if (index === -1) {
          enqueueSnackbar(`Unexpected error happens. Please reload the page.`, {
            variant: "error",
          })
          return
        }
        setTrialUserAttrs(studyId, index, user_attrs)
        enqueueSnackbar(`Successfully updated trial (${message})`, {
          variant: "success",
        })
      })
      .catch((err) => {
        setTrialUpdating(trialId, false)
        const reason = err.response?.data.reason
        enqueueSnackbar(
          `Failed to update trial (${message}). Reason: ${reason}`,
          {
            variant: "error",
          }
        )
        console.log(err)
      })
  }

  const updatePreference = (
    studyId: number,
    candidates: number[],
    clicked: number
  ) => {
    reportPreferenceAPI(studyId, candidates, clicked).catch((err) => {
      const reason = err.response?.data.reason
      enqueueSnackbar(`Failed to report preference. Reason: ${reason}`, {
        variant: "error",
      })
      console.log(err)
    })
  }

  const skipPreferentialTrial = (studyId: number, trialId: number) => {
    skipPreferentialTrialAPI(studyId, trialId).catch((err) => {
      const reason = err.response?.data.reason
      enqueueSnackbar(`Failed to skip trial. Reason: ${reason}`, {
        variant: "error",
      })
      console.log(err)
    })
  }
  const updateFeedbackComponent = (
    studyId: number,
    compoennt_type: FeedbackComponentType
  ) => {
    reportFeedbackComponentAPI(studyId, compoennt_type)
      .then(() => {
        const newStudy = Object.assign({}, studyDetails[studyId])
        newStudy.feedback_component_type = compoennt_type
        setStudyDetailState(studyId, newStudy)
      })
      .catch((err) => {
        const reason = err.response?.data.reason
        enqueueSnackbar(
          `Failed to report feedback component. Reason: ${reason}`,
          {
            variant: "error",
          }
        )
        console.log(err)
      })
  }

  const removePreferentialHistory = (studyId: number, historyId: string) => {
    removePreferentialHistoryAPI(studyId, historyId)
      .then(() => {
        const newStudy = Object.assign({}, studyDetails[studyId])
        newStudy.preference_history = newStudy.preference_history?.map((h) =>
          h.id === historyId ? { ...h, is_removed: true } : h
        )
        const removed = newStudy.preference_history
          ?.filter((h) => h.id === historyId)
          .pop()?.preferences
        newStudy.preferences = newStudy.preferences?.filter(
          (p) => !removed?.some((r) => r[0] === p[0] && r[1] === p[1])
        )
        setStudyDetailState(studyId, newStudy)
      })
      .catch((err) => {
        const reason = err.response?.data.reason

        enqueueSnackbar(`Failed to switch history. Reason: ${reason}`, {
          variant: "error",
        })
        console.log(err)
      })
  }
  const restorePreferentialHistory = (studyId: number, historyId: string) => {
    restorePreferentialHistoryAPI(studyId, historyId)
      .then(() => {
        const newStudy = Object.assign({}, studyDetails[studyId])
        newStudy.preference_history = newStudy.preference_history?.map((h) =>
          h.id === historyId ? { ...h, is_removed: false } : h
        )
        const restored = newStudy.preference_history
          ?.filter((h) => h.id === historyId)
          .pop()?.preferences
        newStudy.preferences = newStudy.preferences?.concat(restored ?? [])
        setStudyDetailState(studyId, newStudy)
      })
      .catch((err) => {
        const reason = err.response?.data.reason
        enqueueSnackbar(`Failed to switch history. Reason: ${reason}`, {
          variant: "error",
        })
        console.log(err)
      })
  }

  return {
    updateAPIMeta,
    updateStudyDetail,
    updateStudySummaries,
    updateParamImportance,
    createNewStudy,
    deleteStudy,
    renameStudy,
    saveReloadInterval,
    saveStudyNote,
    saveTrialNote,
    uploadTrialArtifact,
    uploadStudyArtifact,
    deleteTrialArtifact,
    deleteStudyArtifact,
    makeTrialComplete,
    makeTrialFail,
    saveTrialUserAttrs,
    updatePreference,
    skipPreferentialTrial,
    removePreferentialHistory,
    restorePreferentialHistory,
    updateFeedbackComponent,
  }
}

export type Action = ReturnType<typeof actionCreator><|MERGE_RESOLUTION|>--- conflicted
+++ resolved
@@ -49,16 +49,13 @@
   const setUploading = useSetRecoilState<boolean>(isFileUploading)
   const setTrialsUpdating = useSetRecoilState(trialsUpdatingState)
   const setArtifactIsAvailable = useSetRecoilState<boolean>(artifactIsAvailable)
-<<<<<<< HEAD
   const setFetchedTrialsPartially = useSetRecoilState<boolean>(
     fetchedTrialsPartiallyState
-=======
   const setPlotlypyIsAvailable = useSetRecoilState<boolean>(
     plotlypyIsAvailableState
   )
   const setStudySummariesLoading = useSetRecoilState<boolean>(
     studySummariesLoadingState
->>>>>>> 83b548f9
   )
 
   const setStudyDetailState = (studyId: number, study: StudyDetail) => {
