import { useRecoilState, useSetRecoilState } from "recoil"
import { useSnackbar } from "notistack"
import {
  getStudyDetailAPI,
  getStudySummariesAPI,
  getParamImportances,
  createNewStudyAPI,
  deleteStudyAPI,
  saveStudyNoteAPI,
  saveTrialNoteAPI,
  tellTrialAPI,
  renameStudyAPI,
  uploadArtifactAPI,
  getMetaInfoAPI,
  deleteArtifactAPI,
} from "./apiClient"
import {
  graphVisibilityState,
  studyDetailsState,
  studySummariesState,
  paramImportanceState,
  isFileUploading,
  artifactIsAvailable,
} from "./state"

const localStorageGraphVisibility = "graphVisibility"

export const actionCreator = () => {
  const { enqueueSnackbar } = useSnackbar()
  const [studySummaries, setStudySummaries] =
    useRecoilState<StudySummary[]>(studySummariesState)
  const [studyDetails, setStudyDetails] =
    useRecoilState<StudyDetails>(studyDetailsState)
  const [graphVisibility, setGraphVisibility] =
    useRecoilState<GraphVisibility>(graphVisibilityState)
  const [paramImportance, setParamImportance] =
    useRecoilState<StudyParamImportance>(paramImportanceState)
  const setUploading = useSetRecoilState<boolean>(isFileUploading)
  const setArtifactIsAvailable = useSetRecoilState<boolean>(artifactIsAvailable)

  const setStudyDetailState = (studyId: number, study: StudyDetail) => {
    const newVal = Object.assign({}, studyDetails)
    newVal[studyId] = study
    setStudyDetails(newVal)
  }

  const setTrial = (studyId: number, trialIndex: number, trial: Trial) => {
    const newTrials: Trial[] = [...studyDetails[studyId].trials]
    newTrials[trialIndex] = trial
    const newStudy: StudyDetail = Object.assign({}, studyDetails[studyId])
    newStudy.trials = newTrials
    setStudyDetailState(studyId, newStudy)
  }

  const setTrialNote = (studyId: number, index: number, note: Note) => {
    const newTrial: Trial = Object.assign(
      {},
      studyDetails[studyId].trials[index]
    )
    newTrial.note = note
    setTrial(studyId, index, newTrial)
  }

  const setTrialArtifacts = (
    studyId: number,
    trialIndex: number,
    artifacts: Artifact[]
  ) => {
    const newTrial: Trial = Object.assign(
      {},
      studyDetails[studyId].trials[trialIndex]
    )
    newTrial.artifacts = artifacts
    setTrial(studyId, trialIndex, newTrial)
  }

  const deleteTrialArtifact = (
    studyId: number,
    trialId: number,
    artifact_id: string
  ) => {
    const index = studyDetails[studyId].trials.findIndex(
      (t) => t.trial_id === trialId
    )
    if (index === -1) {
      return
    }
    const artifacts = studyDetails[studyId].trials[index].artifacts
    const artifactIndex = artifacts.findIndex(
      (a) => a.artifact_id === artifact_id
    )
    const newArtifacts = [
      ...artifacts.slice(0, artifactIndex),
      ...artifacts.slice(artifactIndex + 1, artifacts.length),
    ]
    setTrialArtifacts(studyId, index, newArtifacts)
  }

  const setTrialStateValues = (
    studyId: number,
    index: number,
    state: TrialState,
    values?: TrialValueNumber[]
  ) => {
    const newTrial: Trial = Object.assign(
      {},
      studyDetails[studyId].trials[index]
    )
    newTrial.state = state
    newTrial.values = values
    const newTrials: Trial[] = [...studyDetails[studyId].trials]
    newTrials[index] = newTrial
    const newStudy: StudyDetail = Object.assign({}, studyDetails[studyId])
    newStudy.trials = newTrials
    setStudyDetailState(studyId, newStudy)
  }

  const setStudyParamImportanceState = (
    studyId: number,
    importance: ParamImportance[][]
  ) => {
    const newVal = Object.assign({}, paramImportance)
    newVal[studyId] = importance
    setParamImportance(newVal)
  }

  const updateAPIMeta = () => {
    getMetaInfoAPI().then((r) => {
      setArtifactIsAvailable(r.artifact_is_available)
    })
  }

  const updateStudySummaries = (successMsg?: string) => {
    getStudySummariesAPI()
      .then((studySummaries: StudySummary[]) => {
        setStudySummaries(studySummaries)

        if (successMsg) {
          enqueueSnackbar(successMsg, { variant: "success" })
        }
      })
      .catch((err) => {
        enqueueSnackbar(`Failed to fetch study list.`, {
          variant: "error",
        })
        console.log(err)
      })
  }

  const updateStudyDetail = (studyId: number) => {
    let nLocalFixedTrials = 0
    if (studyId in studyDetails) {
      const currentTrials = studyDetails[studyId].trials
      const firstUpdatable = currentTrials.findIndex((trial) =>
        ["Running", "Waiting"].includes(trial.state)
      )
      nLocalFixedTrials =
        firstUpdatable === -1 ? currentTrials.length : firstUpdatable
    }
    getStudyDetailAPI(studyId, nLocalFixedTrials)
      .then((study) => {
        const currentFixedTrials =
          studyId in studyDetails
            ? studyDetails[studyId].trials.slice(0, nLocalFixedTrials)
            : []
        study.trials = currentFixedTrials.concat(study.trials)
        setStudyDetailState(studyId, study)
      })
      .catch((err) => {
        const reason = err.response?.data.reason
        if (reason !== undefined) {
          enqueueSnackbar(`Failed to fetch study (reason=${reason})`, {
            variant: "error",
          })
        }
        console.log(err)
      })
  }

  const updateParamImportance = (studyId: number) => {
    getParamImportances(studyId)
      .then((importance) => {
        setStudyParamImportanceState(studyId, importance)
      })
      .catch((err) => {
        const reason = err.response?.data.reason
        enqueueSnackbar(
          `Failed to load hyperparameter importance (reason=${reason})`,
          {
            variant: "error",
          }
        )
      })
  }

  const createNewStudy = (studyName: string, directions: StudyDirection[]) => {
    createNewStudyAPI(studyName, directions)
      .then((study_summary) => {
        const newVal = [...studySummaries, study_summary]
        setStudySummaries(newVal)
        enqueueSnackbar(`Success to create a study (study_name=${studyName})`, {
          variant: "success",
        })
      })
      .catch((err) => {
        enqueueSnackbar(`Failed to create a study (study_name=${studyName})`, {
          variant: "error",
        })
        console.log(err)
      })
  }

  const deleteStudy = (studyId: number) => {
    deleteStudyAPI(studyId)
      .then(() => {
        setStudySummaries(studySummaries.filter((s) => s.study_id !== studyId))
        enqueueSnackbar(`Success to delete a study (id=${studyId})`, {
          variant: "success",
        })
      })
      .catch((err) => {
        enqueueSnackbar(`Failed to delete study (id=${studyId})`, {
          variant: "error",
        })
        console.log(err)
      })
  }

  const renameStudy = (studyId: number, studyName: string) => {
    renameStudyAPI(studyId, studyName)
      .then((study) => {
        const newStudySummaries = [
          ...studySummaries.filter((s) => s.study_id !== studyId),
          study,
        ]
        setStudySummaries(newStudySummaries)
        enqueueSnackbar(`Success to delete a study (id=${studyId})`, {
          variant: "success",
        })
      })
      .catch((err) => {
        enqueueSnackbar(`Failed to rename study (id=${studyId})`, {
          variant: "error",
        })
        console.log(err)
      })
  }

  const getGraphVisibility = () => {
    const localStoragePreferences = localStorage.getItem(
      localStorageGraphVisibility
    )
    if (localStoragePreferences !== null) {
      const merged = {
        ...graphVisibility,
        ...JSON.parse(localStoragePreferences),
      }
      setGraphVisibility(merged)
    }
  }

  const saveGraphVisibility = (value: GraphVisibility) => {
    setGraphVisibility(value)
    localStorage.setItem(localStorageGraphVisibility, JSON.stringify(value))
  }

  const saveStudyNote = (studyId: number, note: Note): Promise<void> => {
    return saveStudyNoteAPI(studyId, note)
      .then(() => {
        const newStudy = Object.assign({}, studyDetails[studyId])
        newStudy.note = note
        setStudyDetailState(studyId, newStudy)
        enqueueSnackbar(`Success to save the note`, {
          variant: "success",
        })
      })
      .catch((err) => {
        if (err.response.status === 409) {
          const newStudy = Object.assign({}, studyDetails[studyId])
          newStudy.note = err.response.data.note
          setStudyDetailState(studyId, newStudy)
        }
        const reason = err.response?.data.reason
        if (reason !== undefined) {
          enqueueSnackbar(`Failed: ${reason}`, {
            variant: "error",
          })
        }
        throw err
      })
  }

  const saveTrialNote = (
    studyId: number,
    trialId: number,
    note: Note
  ): Promise<void> => {
    return saveTrialNoteAPI(studyId, trialId, note)
      .then(() => {
        const index = studyDetails[studyId].trials.findIndex(
          (t) => t.trial_id === trialId
        )
        if (index === -1) {
          enqueueSnackbar(`Unexpected error happens. Please reload the page.`, {
            variant: "error",
          })
          return
        }
        setTrialNote(studyId, index, note)
        enqueueSnackbar(`Success to save the note`, {
          variant: "success",
        })
      })
      .catch((err) => {
        if (err.response.status === 409) {
          const index = studyDetails[studyId].trials.findIndex(
            (t) => t.trial_id === trialId
          )
          if (index === -1) {
            enqueueSnackbar(
              `Unexpected error happens. Please reload the page.`,
              {
                variant: "error",
              }
            )
            return
          }
          setTrialNote(studyId, index, err.response.data.note)
        }
        const reason = err.response?.data.reason
        if (reason !== undefined) {
          enqueueSnackbar(`Failed: ${reason}`, {
            variant: "error",
          })
        }
        throw err
      })
  }

<<<<<<< HEAD
  const uploadArtifact = (
    studyId: number,
    trialId: number,
    file: File
  ): void => {
    const reader = new FileReader()
    setUploading(true)
    reader.readAsDataURL(file)
    reader.onload = (upload: any) => {
      uploadArtifactAPI(studyId, trialId, file.name, upload.target.result)
        .then((res) => {
          setUploading(false)
          const index = studyDetails[studyId].trials.findIndex(
            (t) => t.trial_id === trialId
          )
          if (index === -1) {
            return
          }
          setTrialArtifacts(studyId, index, res.artifacts)
        })
        .catch((err) => {
          setUploading(false)
          const reason = err.response?.data.reason
          enqueueSnackbar(`Failed to upload ${reason}`, { variant: "error" })
        })
    }
    reader.onerror = (error) => {
      enqueueSnackbar(`Failed to read the file ${error}`, { variant: "error" })
      console.log(error)
    }
  }

  const deleteArtifact = (
    studyId: number,
    trialId: number,
    artifactId: string
  ): void => {
    deleteArtifactAPI(studyId, trialId, artifactId)
      .then(() => {
        deleteTrialArtifact(studyId, trialId, artifactId)
        enqueueSnackbar(`Success to delete an artifact.`, {
=======
  const tellTrial = (
    studyId: number,
    trialId: number,
    state: TrialStateFinished,
    values?: number[]
  ): Promise<void> => {
    const message =
      values === undefined
        ? `id=${trialId}, state=${state}`
        : `id=${trialId}, state=${state}, values=${values}`
    return tellTrialAPI(trialId, state, values)
      .then(() => {
        const index = studyDetails[studyId].trials.findIndex(
          (t) => t.trial_id === trialId
        )
        if (index === -1) {
          enqueueSnackbar(`Unexpected error happens. Please reload the page.`, {
            variant: "error",
          })
          return
        }
        setTrialStateValues(studyId, index, state, values)
        enqueueSnackbar(`Successfully updated trial (${message})`, {
>>>>>>> 0f7832de
          variant: "success",
        })
      })
      .catch((err) => {
        const reason = err.response?.data.reason
<<<<<<< HEAD
        enqueueSnackbar(`Failed to delete ${reason}.`, {
          variant: "error",
        })
=======
        enqueueSnackbar(
          `Failed to update trial (${message}). Reason: ${reason}`,
          {
            variant: "error",
          }
        )
        console.log(err)
>>>>>>> 0f7832de
      })
  }

  return {
    updateAPIMeta,
    updateStudyDetail,
    updateStudySummaries,
    updateParamImportance,
    createNewStudy,
    deleteStudy,
    renameStudy,
    getGraphVisibility,
    saveGraphVisibility,
    saveStudyNote,
    saveTrialNote,
<<<<<<< HEAD
    uploadArtifact,
    deleteArtifact,
=======
    tellTrial,
>>>>>>> 0f7832de
  }
}

export type Action = ReturnType<typeof actionCreator><|MERGE_RESOLUTION|>--- conflicted
+++ resolved
@@ -337,7 +337,6 @@
       })
   }
 
-<<<<<<< HEAD
   const uploadArtifact = (
     studyId: number,
     trialId: number,
@@ -379,7 +378,17 @@
       .then(() => {
         deleteTrialArtifact(studyId, trialId, artifactId)
         enqueueSnackbar(`Success to delete an artifact.`, {
-=======
+          variant: "success",
+        })
+      })
+      .catch((err) => {
+        const reason = err.response?.data.reason
+        enqueueSnackbar(`Failed to delete ${reason}.`, {
+          variant: "error",
+        })
+      })
+  }
+
   const tellTrial = (
     studyId: number,
     trialId: number,
@@ -403,17 +412,11 @@
         }
         setTrialStateValues(studyId, index, state, values)
         enqueueSnackbar(`Successfully updated trial (${message})`, {
->>>>>>> 0f7832de
-          variant: "success",
-        })
-      })
-      .catch((err) => {
-        const reason = err.response?.data.reason
-<<<<<<< HEAD
-        enqueueSnackbar(`Failed to delete ${reason}.`, {
-          variant: "error",
-        })
-=======
+          variant: "success",
+        })
+      })
+      .catch((err) => {
+        const reason = err.response?.data.reason
         enqueueSnackbar(
           `Failed to update trial (${message}). Reason: ${reason}`,
           {
@@ -421,7 +424,6 @@
           }
         )
         console.log(err)
->>>>>>> 0f7832de
       })
   }
 
@@ -437,12 +439,9 @@
     saveGraphVisibility,
     saveStudyNote,
     saveTrialNote,
-<<<<<<< HEAD
     uploadArtifact,
     deleteArtifact,
-=======
     tellTrial,
->>>>>>> 0f7832de
   }
 }
 
