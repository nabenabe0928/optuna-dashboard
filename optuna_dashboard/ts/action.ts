import { useSnackbar } from "notistack"
import { useRecoilState, useSetRecoilState } from "recoil"
import {
  createNewStudyAPI, deleteArtifactAPI, deleteStudyAPI, getMetaInfoAPI, getParamImportances, getStudyDetailAPI,
  getStudySummariesAPI, renameStudyAPI, saveStudyNoteAPI,
  saveTrialNoteAPI, saveTrialUserAttrsAPI, tellTrialAPI, uploadArtifactAPI
} from "./apiClient"
import { getDominatedTrials } from "./dominatedTrials"
import {
  artifactIsAvailable, graphVisibilityState, isFileUploading, paramImportanceState, reloadIntervalState, studyDetailsState,
  studySummariesState
} from "./state"

const localStorageGraphVisibility = "graphVisibility"
const localStorageReloadInterval = "reloadInterval"

type LocalStorageReloadInterval = {
  reloadInterval?: number
}

export const actionCreator = () => {
  const { enqueueSnackbar } = useSnackbar()
  const [studySummaries, setStudySummaries] =
    useRecoilState<StudySummary[]>(studySummariesState)
  const [studyDetails, setStudyDetails] =
    useRecoilState<StudyDetails>(studyDetailsState)
  const [graphVisibility, setGraphVisibility] =
    useRecoilState<GraphVisibility>(graphVisibilityState)
  const setReloadInterval = useSetRecoilState<number>(reloadIntervalState)
  const [paramImportance, setParamImportance] =
    useRecoilState<StudyParamImportance>(paramImportanceState)
  const setUploading = useSetRecoilState<boolean>(isFileUploading)
  const setArtifactIsAvailable = useSetRecoilState<boolean>(artifactIsAvailable)

  const setStudyDetailState = (studyId: number, study: StudyDetail) => {
    const newVal = Object.assign({}, studyDetails)
    newVal[studyId] = study
    setStudyDetails(newVal)
  }

  const setTrial = (studyId: number, trialIndex: number, trial: Trial) => {
    const newTrials: Trial[] = [...studyDetails[studyId].trials]
    newTrials[trialIndex] = trial
    const newStudy: StudyDetail = Object.assign({}, studyDetails[studyId])
    newStudy.trials = newTrials
    setStudyDetailState(studyId, newStudy)
  }

  const setTrialNote = (studyId: number, index: number, note: Note) => {
    const newTrial: Trial = Object.assign(
      {},
      studyDetails[studyId].trials[index]
    )
    newTrial.note = note
    setTrial(studyId, index, newTrial)
  }

  const setTrialArtifacts = (
    studyId: number,
    trialIndex: number,
    artifacts: Artifact[]
  ) => {
    const newTrial: Trial = Object.assign(
      {},
      studyDetails[studyId].trials[trialIndex]
    )
    newTrial.artifacts = artifacts
    setTrial(studyId, trialIndex, newTrial)
  }

  const deleteTrialArtifact = (
    studyId: number,
    trialId: number,
    artifact_id: string
  ) => {
    const index = studyDetails[studyId].trials.findIndex(
      (t) => t.trial_id === trialId
    )
    if (index === -1) {
      return
    }
    const artifacts = studyDetails[studyId].trials[index].artifacts
    const artifactIndex = artifacts.findIndex(
      (a) => a.artifact_id === artifact_id
    )
    const newArtifacts = [
      ...artifacts.slice(0, artifactIndex),
      ...artifacts.slice(artifactIndex + 1, artifacts.length),
    ]
    setTrialArtifacts(studyId, index, newArtifacts)
  }

  const setTrialStateValues = (
    studyId: number,
    index: number,
    state: TrialState,
    values?: TrialValueNumber[]
  ) => {
    const newTrial: Trial = Object.assign(
      {},
      studyDetails[studyId].trials[index]
    )
    newTrial.state = state
    newTrial.values = values
    const newTrials: Trial[] = [...studyDetails[studyId].trials]
    newTrials[index] = newTrial
    const newStudy: StudyDetail = Object.assign({}, studyDetails[studyId])
    newStudy.trials = newTrials

    // Update Best Trials
    if (state === "Complete" && newStudy.directions.length === 1) {
      // Single objective optimization
      const bestValue = newStudy.best_trials.at(0)?.values?.at(0)
      const currentValue = values?.at(0)
      if (newStudy.best_trials.length === 0) {
        newStudy.best_trials = [newTrial]
      } else if (bestValue !== undefined && currentValue !== undefined) {
        if (newStudy.directions[0] === "minimize" && currentValue < bestValue) {
          newStudy.best_trials = [newTrial]
        } else if (
          newStudy.directions[0] === "maximize" &&
          currentValue > bestValue
        ) {
          newStudy.best_trials = [newTrial]
        } else if (currentValue == bestValue) {
          newStudy.best_trials = [...newStudy.best_trials, newTrial]
        }
      }
    } else if (state === "Complete") {
      // Multi objective optimization
      newStudy.best_trials = getDominatedTrials(
        newStudy.trials,
        newStudy.directions
      )
    }

    setStudyDetailState(studyId, newStudy)
  }

  const setTrialUserAttrs = (
    studyId: number,
    index: number,
    user_attrs: { [key: string]: number },
  ) => {
    const newTrial: Trial = Object.assign(
      {},
      studyDetails[studyId].trials[index]
    )
    newTrial.user_attrs = Object.keys(user_attrs).map(key => ({ key: key, value: user_attrs[key].toString() }))
    const newTrials: Trial[] = [...studyDetails[studyId].trials]
    newTrials[index] = newTrial
    const newStudy: StudyDetail = Object.assign({}, studyDetails[studyId])
    newStudy.trials = newTrials
    setStudyDetailState(studyId, newStudy)
  }

  const setStudyParamImportanceState = (
    studyId: number,
    importance: ParamImportance[][]
  ) => {
    const newVal = Object.assign({}, paramImportance)
    newVal[studyId] = importance
    setParamImportance(newVal)
  }

  const updateAPIMeta = () => {
    getMetaInfoAPI().then((r) => {
      setArtifactIsAvailable(r.artifact_is_available)
    })
  }

  const updateStudySummaries = (successMsg?: string) => {
    getStudySummariesAPI()
      .then((studySummaries: StudySummary[]) => {
        setStudySummaries(studySummaries)

        if (successMsg) {
          enqueueSnackbar(successMsg, { variant: "success" })
        }
      })
      .catch((err) => {
        enqueueSnackbar(`Failed to fetch study list.`, {
          variant: "error",
        })
        console.log(err)
      })
  }

  const updateStudyDetail = (studyId: number) => {
    let nLocalFixedTrials = 0
    if (studyId in studyDetails) {
      const currentTrials = studyDetails[studyId].trials
      const firstUpdatable = currentTrials.findIndex((trial) =>
        ["Running", "Waiting"].includes(trial.state)
      )
      nLocalFixedTrials =
        firstUpdatable === -1 ? currentTrials.length : firstUpdatable
    }
    getStudyDetailAPI(studyId, nLocalFixedTrials)
      .then((study) => {
        const currentFixedTrials =
          studyId in studyDetails
            ? studyDetails[studyId].trials.slice(0, nLocalFixedTrials)
            : []
        study.trials = currentFixedTrials.concat(study.trials)
        setStudyDetailState(studyId, study)
      })
      .catch((err) => {
        const reason = err.response?.data.reason
        if (reason !== undefined) {
          enqueueSnackbar(`Failed to fetch study (reason=${reason})`, {
            variant: "error",
          })
        }
        console.log(err)
      })
  }

  const updateParamImportance = (studyId: number) => {
    getParamImportances(studyId)
      .then((importance) => {
        setStudyParamImportanceState(studyId, importance)
      })
      .catch((err) => {
        const reason = err.response?.data.reason
        enqueueSnackbar(
          `Failed to load hyperparameter importance (reason=${reason})`,
          {
            variant: "error",
          }
        )
      })
  }

  const createNewStudy = (studyName: string, directions: StudyDirection[]) => {
    createNewStudyAPI(studyName, directions)
      .then((study_summary) => {
        const newVal = [...studySummaries, study_summary]
        setStudySummaries(newVal)
        enqueueSnackbar(`Success to create a study (study_name=${studyName})`, {
          variant: "success",
        })
      })
      .catch((err) => {
        enqueueSnackbar(`Failed to create a study (study_name=${studyName})`, {
          variant: "error",
        })
        console.log(err)
      })
  }

  const deleteStudy = (studyId: number) => {
    deleteStudyAPI(studyId)
      .then(() => {
        setStudySummaries(studySummaries.filter((s) => s.study_id !== studyId))
        enqueueSnackbar(`Success to delete a study (id=${studyId})`, {
          variant: "success",
        })
      })
      .catch((err) => {
        enqueueSnackbar(`Failed to delete study (id=${studyId})`, {
          variant: "error",
        })
        console.log(err)
      })
  }

  const renameStudy = (studyId: number, studyName: string) => {
    renameStudyAPI(studyId, studyName)
      .then((study) => {
        const newStudySummaries = [
          ...studySummaries.filter((s) => s.study_id !== studyId),
          study,
        ]
        setStudySummaries(newStudySummaries)
        enqueueSnackbar(`Success to delete a study (id=${studyId})`, {
          variant: "success",
        })
      })
      .catch((err) => {
        enqueueSnackbar(`Failed to rename study (id=${studyId})`, {
          variant: "error",
        })
        console.log(err)
      })
  }

  const getGraphVisibility = () => {
    const localStoragePreferences = localStorage.getItem(
      localStorageGraphVisibility
    )
    if (localStoragePreferences !== null) {
      const merged = {
        ...graphVisibility,
        ...JSON.parse(localStoragePreferences),
      }
      setGraphVisibility(merged)
    }
  }

  const saveGraphVisibility = (value: GraphVisibility) => {
    setGraphVisibility(value)
    localStorage.setItem(localStorageGraphVisibility, JSON.stringify(value))
  }

  const loadReloadInterval = () => {
    const reloadIntervalJSON = localStorage.getItem(localStorageReloadInterval)
    if (reloadIntervalJSON === null) {
      return
    }
    const gp = JSON.parse(reloadIntervalJSON) as LocalStorageReloadInterval
    if (gp.reloadInterval !== undefined) {
      setReloadInterval(gp.reloadInterval)
    }
  }

  const saveReloadInterval = (interval: number) => {
    setReloadInterval(interval)
    const value: LocalStorageReloadInterval = {
      reloadInterval: interval,
    }
    localStorage.setItem(localStorageReloadInterval, JSON.stringify(value))
  }

  const saveStudyNote = (studyId: number, note: Note): Promise<void> => {
    return saveStudyNoteAPI(studyId, note)
      .then(() => {
        const newStudy = Object.assign({}, studyDetails[studyId])
        newStudy.note = note
        setStudyDetailState(studyId, newStudy)
        enqueueSnackbar(`Success to save the note`, {
          variant: "success",
        })
      })
      .catch((err) => {
        if (err.response.status === 409) {
          const newStudy = Object.assign({}, studyDetails[studyId])
          newStudy.note = err.response.data.note
          setStudyDetailState(studyId, newStudy)
        }
        const reason = err.response?.data.reason
        if (reason !== undefined) {
          enqueueSnackbar(`Failed: ${reason}`, {
            variant: "error",
          })
        }
        throw err
      })
  }

  const saveTrialNote = (
    studyId: number,
    trialId: number,
    note: Note
  ): Promise<void> => {
    return saveTrialNoteAPI(studyId, trialId, note)
      .then(() => {
        const index = studyDetails[studyId].trials.findIndex(
          (t) => t.trial_id === trialId
        )
        if (index === -1) {
          enqueueSnackbar(`Unexpected error happens. Please reload the page.`, {
            variant: "error",
          })
          return
        }
        setTrialNote(studyId, index, note)
        enqueueSnackbar(`Success to save the note`, {
          variant: "success",
        })
      })
      .catch((err) => {
        if (err.response.status === 409) {
          const index = studyDetails[studyId].trials.findIndex(
            (t) => t.trial_id === trialId
          )
          if (index === -1) {
            enqueueSnackbar(
              `Unexpected error happens. Please reload the page.`,
              {
                variant: "error",
              }
            )
            return
          }
          setTrialNote(studyId, index, err.response.data.note)
        }
        const reason = err.response?.data.reason
        if (reason !== undefined) {
          enqueueSnackbar(`Failed: ${reason}`, {
            variant: "error",
          })
        }
        throw err
      })
  }

  const uploadArtifact = (
    studyId: number,
    trialId: number,
    file: File
  ): void => {
    const reader = new FileReader()
    setUploading(true)
    reader.readAsDataURL(file)
    reader.onload = (upload: any) => {
      uploadArtifactAPI(studyId, trialId, file.name, upload.target.result)
        .then((res) => {
          setUploading(false)
          const index = studyDetails[studyId].trials.findIndex(
            (t) => t.trial_id === trialId
          )
          if (index === -1) {
            return
          }
          setTrialArtifacts(studyId, index, res.artifacts)
        })
        .catch((err) => {
          setUploading(false)
          const reason = err.response?.data.reason
          enqueueSnackbar(`Failed to upload ${reason}`, { variant: "error" })
        })
    }
    reader.onerror = (error) => {
      enqueueSnackbar(`Failed to read the file ${error}`, { variant: "error" })
      console.log(error)
    }
  }

  const deleteArtifact = (
    studyId: number,
    trialId: number,
    artifactId: string
  ): void => {
    deleteArtifactAPI(studyId, trialId, artifactId)
      .then(() => {
        deleteTrialArtifact(studyId, trialId, artifactId)
        enqueueSnackbar(`Success to delete an artifact.`, {
          variant: "success",
        })
      })
      .catch((err) => {
        const reason = err.response?.data.reason
        enqueueSnackbar(`Failed to delete ${reason}.`, {
          variant: "error",
        })
      })
  }

  const makeTrialFail = (studyId: number, trialId: number): void => {
    const message = `id=${trialId}, state=Fail`
    tellTrialAPI(trialId, "Fail")
      .then(() => {
        const index = studyDetails[studyId].trials.findIndex(
          (t) => t.trial_id === trialId
        )
        if (index === -1) {
          enqueueSnackbar(`Unexpected error happens. Please reload the page.`, {
            variant: "error",
          })
          return
        }
        setTrialStateValues(studyId, index, "Fail")
        enqueueSnackbar(`Successfully updated trial (${message})`, {
          variant: "success",
        })
      })
      .catch((err) => {
        const reason = err.response?.data.reason
        enqueueSnackbar(
          `Failed to update trial (${message}). Reason: ${reason}`,
          {
            variant: "error",
          }
        )
        console.log(err)
      })
  }

  const makeTrialComplete = (
    studyId: number,
    trialId: number,
    values: number[]
  ): void => {
    const message = `id=${trialId}, state=Complete, values=${values}`
    tellTrialAPI(trialId, "Complete", values)
      .then(() => {
        const index = studyDetails[studyId].trials.findIndex(
          (t) => t.trial_id === trialId
        )
        if (index === -1) {
          enqueueSnackbar(`Unexpected error happens. Please reload the page.`, {
            variant: "error",
          })
          return
        }
        setTrialStateValues(studyId, index, "Complete", values)
        enqueueSnackbar(`Successfully updated trial (${message})`, {
          variant: "success",
        })
      })
      .catch((err) => {
        const reason = err.response?.data.reason
        enqueueSnackbar(
          `Failed to update trial (${message}). Reason: ${reason}`,
          {
            variant: "error",
          }
        )
        console.log(err)
      })
  }

  const saveTrialUserAttrs = (
    studyId: number,
    trialId: number,
    user_attrs: { [key: string]: number },
  ): void => {
    console.log("user_attrs", user_attrs)
    const message = `id=${trialId}, user_attrs=${JSON.stringify(user_attrs)}`
    saveTrialUserAttrsAPI(trialId, user_attrs)
      .then(() => {
        const index = studyDetails[studyId].trials.findIndex(
          (t) => t.trial_id === trialId
        )
        if (index === -1) {
          enqueueSnackbar(`Unexpected error happens. Please reload the page.`, {
            variant: "error",
          })
          return
        }
        setTrialUserAttrs(studyId, index, user_attrs)
        enqueueSnackbar(`Successfully updated trial (${message})`, {
          variant: "success",
        })
      })
      .catch((err) => {
        const reason = err.response?.data.reason
        enqueueSnackbar(
          `Failed to update trial (${message}). Reason: ${reason}`,
          {
            variant: "error",
          }
        )
        console.log(err)
      })
  }
  return {
    updateAPIMeta,
    updateStudyDetail,
    updateStudySummaries,
    updateParamImportance,
    createNewStudy,
    deleteStudy,
    renameStudy,
    getGraphVisibility,
    saveGraphVisibility,
    loadReloadInterval,
    saveReloadInterval,
    saveStudyNote,
    saveTrialNote,
    uploadArtifact,
    deleteArtifact,
<<<<<<< HEAD
    tellTrial,
    saveTrialUserAttrs,
=======
    makeTrialComplete,
    makeTrialFail,
>>>>>>> b20cec44
  }
}

export type Action = ReturnType<typeof actionCreator><|MERGE_RESOLUTION|>--- conflicted
+++ resolved
@@ -561,13 +561,9 @@
     saveTrialNote,
     uploadArtifact,
     deleteArtifact,
-<<<<<<< HEAD
-    tellTrial,
-    saveTrialUserAttrs,
-=======
     makeTrialComplete,
     makeTrialFail,
->>>>>>> b20cec44
+    saveTrialUserAttrs,
   }
 }
 
