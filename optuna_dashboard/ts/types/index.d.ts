--- conflicted
+++ resolved
@@ -222,10 +222,6 @@
   clicked: number
   feedback_mode: PreferenceFeedbackMode
   timestamp: Date
-<<<<<<< HEAD
-  isRemoved: boolean
-=======
   preferences: [number, number][]
   is_removed: boolean
->>>>>>> 1c3cb84d
 }