declare module "*.css"
declare module "*.png"
declare module "*.jpg"
declare module "*.svg"

declare const APP_BAR_TITLE: string
declare const API_ENDPOINT: string
declare const URL_PREFIX: string

type TrialValueNumber = number | "inf" | "-inf"
type TrialIntermediateValueNumber = number | "inf" | "-inf" | "nan"
type TrialState = "Running" | "Complete" | "Pruned" | "Fail" | "Waiting"
type TrialStateFinished = "Complete" | "Fail" | "Pruned"
type StudyDirection = "maximize" | "minimize" | "not_set"
type PreferenceFeedbackMode = "ChooseWorst"

type FloatDistribution = {
  type: "FloatDistribution"
  low: number
  high: number
  step: number
  log: boolean
}

type IntDistribution = {
  type: "IntDistribution"
  low: number
  high: number
  step: number
  log: boolean
}

type CategoricalDistribution = {
  type: "CategoricalDistribution"
  choices: { pytype: string; value: string }[]
}

type Distribution =
  | FloatDistribution
  | IntDistribution
  | CategoricalDistribution

type GraphVisibility = {
  history: boolean
  paretoFront: boolean
  parallelCoordinate: boolean
  intermediateValues: boolean
  edf: boolean
  contour: boolean
  importances: boolean
  slice: boolean
}

type TrialIntermediateValue = {
  step: number
  value: TrialIntermediateValueNumber
}

type TrialParam = {
  name: string
  param_internal_value: number
  param_external_value: string
  param_external_type: string
  distribution: Distribution
}

type ParamImportance = {
  name: string
  importance: number
  distribution: Distribution
}

type SearchSpaceItem = {
  name: string
  distribution: Distribution
}

type Attribute = {
  key: string
  value: string
}

type AttributeSpec = {
  key: string
  sortable: boolean
}

type Note = {
  version: number
  body: string
}

type Artifact = {
  artifact_id: string
  filename: string
  mimetype: string
  encoding: string
}

type Trial = {
  trial_id: number
  study_id: number
  number: number
  state: TrialState
  values?: TrialValueNumber[]
  intermediate_values: TrialIntermediateValue[]
  datetime_start?: Date
  datetime_complete?: Date
  params: TrialParam[]
  fixed_params: {
    name: string
    param_external_value: string
  }[]
  user_attrs: Attribute[]
  constraints: number[]
  note: Note
  artifacts: Artifact[]
}

type StudySummary = {
  study_id: number
  study_name: string
  directions: StudyDirection[]
  user_attrs: Attribute[]
  is_preferential: boolean
  datetime_start?: Date
}

type ObjectiveChoiceWidget = {
  type: "choice"
  description: string
  user_attr_key?: string
  choices: string[]
  values: number[]
}

type ObjectiveSliderWidget = {
  type: "slider"
  description: string
  user_attr_key?: string
  min: number
  max: number
  step: number | null
  labels:
    | {
        value: number
        label: string
      }[]
    | null
}

type ObjectiveTextInputWidget = {
  type: "text"
  description: string
  optional: boolean
  user_attr_key?: string
}

type ObjectiveUserAttrRef = {
  type: "user_attr"
  key: string
}

type ObjectiveFormWidget =
  | ObjectiveChoiceWidget
  | ObjectiveSliderWidget
  | ObjectiveTextInputWidget
  | ObjectiveUserAttrRef

type UserAttrFormWidget =
  | ObjectiveChoiceWidget
  | ObjectiveSliderWidget
  | ObjectiveTextInputWidget

type FormWidgets =
  | {
      output_type: "objective"
      widgets: ObjectiveFormWidget[]
    }
  | {
      output_type: "user_attr"
      widgets: UserAttrFormWidget[]
    }

type PlotlyGraphObject = {
  id: string
  graph_object: string
}

type FeedbackComponentNote = {
  output_type: "note"
}

type FeedbackComponentArtifact = {
  output_type: "artifact"
  artifact_key: string
}

type FeedbackComponentType = FeedbackComponentArtifact | FeedbackComponentNote

type StudyDetail = {
  id: number
  name: string
  directions: StudyDirection[]
  user_attrs: Attribute[]
  datetime_start: Date
  best_trials: Trial[]
  trials: Trial[]
  intersection_search_space: SearchSpaceItem[]
  union_search_space: SearchSpaceItem[]
  union_user_attrs: AttributeSpec[]
  has_intermediate_values: boolean
  note: Note
  is_preferential: boolean
  objective_names?: string[]
  form_widgets?: FormWidgets
  feedback_component_type: FeedbackComponentType
  preferences?: [number, number][]
  preference_history?: PreferenceHistory[]
  plotly_graph_objects: PlotlyGraphObject[]
  skipped_trials: number[]
}

type StudyDetails = {
  [study_id: string]: StudyDetail
}

type StudyParamImportance = {
  [study_id: string]: ParamImportance[][]
}

type PreferenceHistory = {
  id: string
  preference_id: string
  candidates: number[]
  clicked: number
  feedback_mode: PreferenceFeedbackMode
  timestamp: Date
<<<<<<< HEAD
}

type PlotlyColorTheme = {
  dark: string
  light: string
=======
  preferences: [number, number][]
  is_removed: boolean
>>>>>>> a81cf084
}<|MERGE_RESOLUTION|>--- conflicted
+++ resolved
@@ -236,14 +236,11 @@
   clicked: number
   feedback_mode: PreferenceFeedbackMode
   timestamp: Date
-<<<<<<< HEAD
+  preferences: [number, number][]
+  is_removed: boolean
 }
 
 type PlotlyColorTheme = {
   dark: string
   light: string
-=======
-  preferences: [number, number][]
-  is_removed: boolean
->>>>>>> a81cf084
 }