declare module "*.css"
declare module "*.png"
declare module "*.jpg"
declare module "*.svg"

declare const APP_BAR_TITLE: string
declare const API_ENDPOINT: string
declare const URL_PREFIX: string

type TrialValueNumber = number | "inf" | "-inf"
type TrialIntermediateValueNumber = number | "inf" | "-inf" | "nan"
type TrialState = "Running" | "Complete" | "Pruned" | "Fail" | "Waiting"
type TrialStateFinished = "Complete" | "Fail" | "Pruned"
type StudyDirection = "maximize" | "minimize" | "not_set"
type PreferenceFeedbackMode = "ChooseWorst"
type FeedbackComponentType = "Note" | "Artifact"

type FloatDistribution = {
  type: "FloatDistribution"
  low: number
  high: number
  step: number
  log: boolean
}

type IntDistribution = {
  type: "IntDistribution"
  low: number
  high: number
  step: number
  log: boolean
}

type CategoricalDistribution = {
  type: "CategoricalDistribution"
  choices: { pytype: string; value: string }[]
}

type Distribution =
  | FloatDistribution
  | IntDistribution
  | CategoricalDistribution

type GraphVisibility = {
  history: boolean
  paretoFront: boolean
  parallelCoordinate: boolean
  intermediateValues: boolean
  edf: boolean
  contour: boolean
  importances: boolean
  slice: boolean
}

type TrialIntermediateValue = {
  step: number
  value: TrialIntermediateValueNumber
}

type TrialParam = {
  name: string
  param_internal_value: number
  param_external_value: string
  param_external_type: string
  distribution: Distribution
}

type ParamImportance = {
  name: string
  importance: number
  distribution: Distribution
}

type SearchSpaceItem = {
  name: string
  distribution: Distribution
}

type Attribute = {
  key: string
  value: string
}

type AttributeSpec = {
  key: string
  sortable: boolean
}

type Note = {
  version: number
  body: string
}

type Artifact = {
  artifact_id: string
  filename: string
  mimetype: string
  encoding: string
}

type Trial = {
  trial_id: number
  study_id: number
  number: number
  state: TrialState
  values?: TrialValueNumber[]
  intermediate_values: TrialIntermediateValue[]
  datetime_start?: Date
  datetime_complete?: Date
  params: TrialParam[]
  fixed_params: {
    name: string
    param_external_value: string
  }[]
  user_attrs: Attribute[]
  constraints: number[]
  note: Note
  artifacts: Artifact[]
}

type StudySummary = {
  study_id: number
  study_name: string
  directions: StudyDirection[]
  user_attrs: Attribute[]
  is_preferential: boolean
  datetime_start?: Date
}

type ObjectiveChoiceWidget = {
  type: "choice"
  description: string
  user_attr_key?: string
  choices: string[]
  values: number[]
}

type ObjectiveSliderWidget = {
  type: "slider"
  description: string
  user_attr_key?: string
  min: number
  max: number
  step: number | null
  labels:
    | {
        value: number
        label: string
      }[]
    | null
}

type ObjectiveTextInputWidget = {
  type: "text"
  description: string
  optional: boolean
  user_attr_key?: string
}

type ObjectiveUserAttrRef = {
  type: "user_attr"
  key: string
}

type ObjectiveFormWidget =
  | ObjectiveChoiceWidget
  | ObjectiveSliderWidget
  | ObjectiveTextInputWidget
  | ObjectiveUserAttrRef

type UserAttrFormWidget =
  | ObjectiveChoiceWidget
  | ObjectiveSliderWidget
  | ObjectiveTextInputWidget

type FormWidgets =
  | {
      output_type: "objective"
      widgets: ObjectiveFormWidget[]
    }
  | {
      output_type: "user_attr"
      widgets: UserAttrFormWidget[]
    }

type PlotlyGraphObject = {
  id: string
  graph_object: string
}

type StudyDetail = {
  id: number
  name: string
  directions: StudyDirection[]
  user_attrs: Attribute[]
  datetime_start: Date
  best_trials: Trial[]
  trials: Trial[]
  intersection_search_space: SearchSpaceItem[]
  union_search_space: SearchSpaceItem[]
  union_user_attrs: AttributeSpec[]
  has_intermediate_values: boolean
  note: Note
  is_preferential: boolean
  objective_names?: string[]
  form_widgets?: FormWidgets
<<<<<<< HEAD
  feedback_component_type: FeedbackComponentType
  feedback_artifact_key?: string
=======
  preferences?: [number, number][]
>>>>>>> 984d93d9
  preference_history?: PreferenceHistory[]
  plotly_graph_objects: PlotlyGraphObject[]
}

type StudyDetails = {
  [study_id: string]: StudyDetail
}

type StudyParamImportance = {
  [study_id: string]: ParamImportance[][]
}
type PreferenceHistory = {
  id: string
  preference_id: string
  candidates: number[]
  clicked: number
  feedback_mode: PreferenceFeedbackMode
  timestamp: Date
}<|MERGE_RESOLUTION|>--- conflicted
+++ resolved
@@ -204,12 +204,9 @@
   is_preferential: boolean
   objective_names?: string[]
   form_widgets?: FormWidgets
-<<<<<<< HEAD
   feedback_component_type: FeedbackComponentType
   feedback_artifact_key?: string
-=======
   preferences?: [number, number][]
->>>>>>> 984d93d9
   preference_history?: PreferenceHistory[]
   plotly_graph_objects: PlotlyGraphObject[]
 }
