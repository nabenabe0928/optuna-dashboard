--- conflicted
+++ resolved
@@ -13,14 +13,9 @@
 } from "@mui/material"
 import { getAxisInfo, makeHovertext } from "../graphUtil"
 import { useMergedUnionSearchSpace } from "../searchSpace"
-<<<<<<< HEAD
 import { PlotType } from "../apiClient"
-import { useBackendRender } from "../state"
+import { usePlotlyColorTheme, useBackendRender } from "../state"
 import { usePlot } from "../hooks/usePlot"
-=======
-import { usePlotlyColorTheme, useBackendRender } from "../state"
-import { getPlotAPI, PlotType } from "../apiClient"
->>>>>>> a146503c
 
 const plotDomId = "graph-rank"
 
