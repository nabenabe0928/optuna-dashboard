--- conflicted
+++ resolved
@@ -6,12 +6,8 @@
   Typography,
   useTheme,
 } from "@mui/material"
-<<<<<<< HEAD
-import Grid2 from "@mui/material/Unstable_Grid2"
+import Grid from "@mui/material/Grid"
 import { DataGrid } from "@optuna/react"
-=======
-import Grid from "@mui/material/Grid"
->>>>>>> 61c11582
 import * as Optuna from "@optuna/types"
 import React, { FC } from "react"
 import { useStudyDetailValue, useStudySummaryValue } from "../../state"
