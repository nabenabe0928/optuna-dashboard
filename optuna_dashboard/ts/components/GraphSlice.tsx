--- conflicted
+++ resolved
@@ -19,14 +19,9 @@
   useParamTargets,
 } from "../trialFilter"
 import { useMergedUnionSearchSpace } from "../searchSpace"
-<<<<<<< HEAD
 import { PlotType } from "../apiClient"
-import { useBackendRender } from "../state"
+import { usePlotlyColorTheme, useBackendRender } from "../state"
 import { usePlot } from "../hooks/usePlot"
-=======
-import { usePlotlyColorTheme, useBackendRender } from "../state"
-import { getPlotAPI, PlotType } from "../apiClient"
->>>>>>> a146503c
 
 const plotDomId = "graph-slice"
 
