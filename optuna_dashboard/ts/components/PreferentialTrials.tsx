import React, { FC, useEffect, useState } from "react"
import {
  Typography,
  Box,
  useTheme,
  Card,
  CardContent,
  CardActions,
<<<<<<< HEAD
  Button,
  MenuItem,
  Select,
  FormControl,
  FormLabel,
  Modal,
=======
  CardActionArea,
  CircularProgress,
>>>>>>> 76356eb2
} from "@mui/material"
import IconButton from "@mui/material/IconButton"
import OpenInFullIcon from "@mui/icons-material/OpenInFull"
import ReplayIcon from "@mui/icons-material/Replay"
import ClearIcon from "@mui/icons-material/Clear"
import SettingsIcon from "@mui/icons-material/Settings"
import FullscreenIcon from "@mui/icons-material/Fullscreen"
import red from "@mui/material/colors/red"

import { actionCreator } from "../action"
import { TrialListDetail } from "./TrialList"
import {
  isThreejsArtifact,
  useThreejsArtifactModal,
} from "./ThreejsArtifactViewer"
import { ArtifactCardMedia } from "./ArtifactCardMedia"
import { MarkdownRenderer } from "./Note"

const ModalPage: FC<{
  children: React.ReactNode
  displayFlag: boolean
  onClose: () => void
}> = ({ children, displayFlag, onClose }) => {
  const theme = useTheme()
  return (
    <Modal open={displayFlag} onClose={onClose}>
      <Box
        sx={{
          position: "absolute",
          top: 0,
          left: 0,
          right: 0,
          bottom: 0,
          width: "80%",
          maxHeight: "90%",
          margin: "auto",
          overflow: "hidden",
          backgroundColor: theme.palette.background.default,
          borderRadius: theme.spacing(3),
        }}
      >
        <Box
          sx={{
            width: "100%",
            height: "100%",
            overflow: "auto",
          }}
        >
          {children}
        </Box>
      </Box>
    </Modal>
  )
}

const SettingsPage: FC<{
  studyDetail: StudyDetail
  settingShown: boolean
  setSettingShown: (flag: boolean) => void
}> = ({ studyDetail, settingShown, setSettingShown }) => {
  const theme = useTheme()
  const actions = actionCreator()
  const [outputComponent, setOutputComponent] = useState(
    studyDetail?.feedback_component_type ?? "Note"
  )
  const [outputArtifactKey, setOutputArtifactKey] = useState(
    studyDetail?.feedback_artifact_key ?? ""
  )
  useEffect(() => {
    if (studyDetail.feedback_component_type !== undefined) {
      setOutputComponent(studyDetail.feedback_component_type)
    }
    if (studyDetail.feedback_artifact_key !== undefined) {
      setOutputArtifactKey(studyDetail.feedback_artifact_key)
    }
  }, [studyDetail.feedback_component_type, studyDetail.feedback_artifact_key])
  const onClose = () => {
    setSettingShown(false)
    actions.updateFeedbackComponent(
      studyDetail.id,
      outputComponent,
      outputArtifactKey
    )
  }

  return (
    <ModalPage displayFlag={settingShown} onClose={onClose}>
      <Typography
        variant="h4"
        sx={{
          padding: theme.spacing(2),
          fontWeight: theme.typography.fontWeightBold,
        }}
      >
        Settings
      </Typography>
      <Box
        sx={{
          padding: theme.spacing(2),
          display: "flex",
          flexDirection: "column",
        }}
      >
        <FormControl component="fieldset">
          <FormLabel component="legend">Output Component:</FormLabel>
          <Select
            value={outputComponent}
            onChange={(e) => {
              setOutputComponent(e.target.value as FeedbackComponentType)
            }}
          >
            <MenuItem value="Note">Note</MenuItem>
            <MenuItem value="Artifact">Artifact</MenuItem>
          </Select>
        </FormControl>
        {outputComponent === "Artifact" ? (
          <FormControl
            component="fieldset"
            disabled={studyDetail.union_user_attrs.length === 0}
          >
            <FormLabel component="legend">
              User Attribute Key Corresponding to Output Artifact Id:
            </FormLabel>
            <Select
              value={
                studyDetail.union_user_attrs.length !== 0
                  ? outputArtifactKey
                  : "error"
              }
              onChange={(e) => {
                setOutputArtifactKey(e.target.value)
              }}
            >
              {studyDetail.union_user_attrs.length === 0 ? (
                <MenuItem value="error">No user attributes</MenuItem>
              ) : null}
              {studyDetail.union_user_attrs.map((attr, index) => {
                return (
                  <MenuItem key={index} value={attr.key}>
                    {attr.key}
                  </MenuItem>
                )
              })}
            </Select>
          </FormControl>
        ) : null}
      </Box>
    </ModalPage>
  )
}

export const OutputContent: FC<{
  trial: Trial
  artifact?: Artifact
  componentId?: FeedbackComponentType
  urlPath: string
}> = ({ trial, artifact, componentId, urlPath }) => {
  if (componentId === undefined || componentId === "Note") {
    return <MarkdownRenderer body={trial.note.body} />
  }
  if (componentId === "Artifact") {
    if (artifact === undefined) {
      return null
    }
    return (
      <ArtifactCardMedia artifact={artifact} urlPath={urlPath} height="100%" />
    )
  }

  return null
}

export const getArtifactUrlPath = (
  studyId: number,
  trialId: number,
  artifactId: string
): string => {
  return `/artifacts/${studyId}/${trialId}/${artifactId}`
}

const PreferentialTrial: FC<{
  trial?: Trial
  studyDetail: StudyDetail
  candidates: number[]
  hideTrial: () => void
  openDetailTrial: () => void
  openThreejsArtifactModal: (urlPath: string, artifact: Artifact) => void
}> = ({
  trial,
  studyDetail,
  candidates,
  hideTrial,
  openDetailTrial,
  openThreejsArtifactModal,
}) => {
  const theme = useTheme()
  const action = actionCreator()
  const [buttonHover, setButtonHover] = useState(false)
  const trialWidth = 400
  const trialHeight = 300
  const componentId = studyDetail.feedback_component_type
  const artifactKey = studyDetail.feedback_artifact_key
  const artifactId = trial?.user_attrs.find((a) => a.key === artifactKey)?.value
  const artifact = trial?.artifacts.find((a) => a.artifact_id === artifactId)
  const urlPath =
    trial !== undefined && artifactId !== undefined
      ? getArtifactUrlPath(studyDetail.id, trial?.trial_id, artifactId)
      : ""
  const is3dModel =
    componentId === "Artifact" &&
    artifact !== undefined &&
    isThreejsArtifact(artifact)

  if (trial === undefined) {
    return (
      <Box
        sx={{
          width: trialWidth,
          minHeight: trialHeight,
          margin: theme.spacing(2),
        }}
      />
    )
  }

  const onFeedback = () => {
    hideTrial()
    action.updatePreference(trial.study_id, candidates, trial.number)
  }

  return (
    <Card
      key={trial.number}
      sx={{
        width: trialWidth,
        minHeight: trialHeight,
        margin: theme.spacing(2),
        padding: 0,
      }}
    >
      <CardActions>
        <Box
          sx={{
            margin: theme.spacing(0, 2),
            maxWidth: `calc(${trialWidth}px - ${
              is3dModel ? theme.spacing(8) : theme.spacing(4)
            })`,
            overflow: "hidden",
            display: "flex",
          }}
        >
          <Typography variant="h5">Trial {trial.number}</Typography>
          {componentId === "Artifact" && artifact !== undefined ? (
            <Typography
              variant="h6"
              sx={{
                margin: theme.spacing(0, 2),
              }}
            >
              {`(${artifact.filename})`}
            </Typography>
          ) : null}
        </Box>
        {is3dModel ? (
          <IconButton
            aria-label="show artifact 3d model"
            size="small"
            color="inherit"
            sx={{ marginLeft: "auto" }}
            onClick={() => {
              openThreejsArtifactModal(urlPath, artifact)
            }}
          >
            <FullscreenIcon />
          </IconButton>
        ) : null}
        <IconButton
          sx={{
            marginLeft: "auto",
          }}
          onClick={() => {
            hideTrial()
            action.skipPreferentialTrial(trial.study_id, trial.trial_id)
          }}
          aria-label="skip trial"
        >
          <ReplayIcon />
        </IconButton>
        <IconButton
          sx={{
            marginLeft: "auto",
          }}
          onClick={openDetailTrial}
          aria-label="show detail"
        >
          <OpenInFullIcon />
        </IconButton>
      </CardActions>
      <CardContent
        aria-label="trial-button"
        onClick={(e) => {
          if (e.shiftKey) onFeedback()
        }}
        sx={{
          position: "relative",
          padding: theme.spacing(2),
          overflow: "hidden",
          minHeight: theme.spacing(20),
        }}
      >
        <OutputContent
          trial={trial}
          artifact={artifact}
          componentId={componentId}
          urlPath={urlPath}
        />
        <Box
          sx={{
            position: "absolute",
            top: 0,
            left: 0,
            width: "100%",
            height: "100%",
            backgroundColor: theme.palette.mode === "dark" ? "white" : "black",
            opacity: buttonHover ? 0.2 : 0,
            zIndex: 1,
            transition: "opacity 0.3s ease-out",
            pointerEvents: "none",
          }}
<<<<<<< HEAD
        />
        <ClearIcon
=======
        >
          <Box
            sx={{
              padding: theme.spacing(2),
            }}
          >
            {trial.note.body !== "" ? (
              <MarkdownRenderer body={trial.note.body} />
            ) : (
              <CircularProgress />
            )}
          </Box>

          <ClearIcon
            sx={{
              position: "absolute",
              width: "100%",
              height: "100%",
              top: 0,
              left: 0,
              color: red[600],
              opacity: 0,
              transition: "opacity 0.3s ease-out",
              zIndex: 1,
              ":hover": {
                opacity: 0.3,
                filter:
                  theme.palette.mode === "dark"
                    ? "brightness(1.1)"
                    : "brightness(1.7)",
              },
            }}
          />
        </CardContent>
      </CardActionArea>
      <Modal open={detailShown} onClose={() => setDetailShown(false)}>
        <Box
>>>>>>> 76356eb2
          sx={{
            position: "absolute",
            top: 0,
            left: 0,
            width: "100%",
            height: "100%",
            color: red[600],
            opacity: buttonHover ? 0.3 : 0,
            transition: "opacity 0.3s ease-out",
            zIndex: 1,
            filter: buttonHover
              ? theme.palette.mode === "dark"
                ? "brightness(1.1)"
                : "brightness(1.7)"
              : "none",
            pointerEvents: "none",
          }}
        />
      </CardContent>
      <Button
        variant="outlined"
        onClick={onFeedback}
        onMouseEnter={() => {
          setButtonHover(true)
        }}
        onMouseLeave={() => {
          setButtonHover(false)
        }}
        color="error"
      >
        <ClearIcon />
        Worst
      </Button>
    </Card>
  )
}

type DisplayTrials = {
  display: number[]
  clicked: number[]
}

export const PreferentialTrials: FC<{ studyDetail: StudyDetail | null }> = ({
  studyDetail,
}) => {
  const theme = useTheme()
<<<<<<< HEAD
  const [openThreejsArtifactModal, renderThreejsArtifactModal] =
    useThreejsArtifactModal()
  const runningTrials =
    studyDetail?.trials.filter((t) => t.state === "Running") ?? []
  const activeTrials = runningTrials.concat(studyDetail?.best_trials ?? [])
=======

  const hiddenTrials = new Set(
    studyDetail.preference_history
      ?.map((p) => p.clicked)
      .concat(studyDetail.skipped_trials) ?? []
  )
  const activeTrials = studyDetail.trials.filter(
    (t) =>
      (t.state === "Running" || t.state === "Complete") &&
      !hiddenTrials.has(t.number)
  )
>>>>>>> 76356eb2

  const [displayTrials, setDisplayTrials] = useState<DisplayTrials>({
    display: [],
    clicked: [],
  })
<<<<<<< HEAD
  const [settingShown, setSettingShown] = useState(false)
  const [detailTrial, setDetailTrial] = useState<number | null>(null)

  if (studyDetail === null || !studyDetail.is_preferential) {
    return null
  }
  const new_trails = activeTrials.filter(
=======
  const newTrials = activeTrials.filter(
>>>>>>> 76356eb2
    (t) =>
      !displayTrials.display.includes(t.number) &&
      !displayTrials.clicked.includes(t.number)
  )
  const deleteTrials = displayTrials.display.filter(
    (t) => t !== -1 && !activeTrials.map((t) => t.number).includes(t)
  )
  if (newTrials.length > 0 || deleteTrials.length > 0) {
    setDisplayTrials((prev) => {
      const display = [...prev.display].map((t) =>
        deleteTrials.includes(t) ? -1 : t
      )
      const clicked = [...prev.clicked]
      newTrials.map((t) => {
        const index = display.findIndex((n) => n === -1)
        if (index === -1) {
          display.push(t.number)
          clicked.push(-1)
        } else {
          display[index] = t.number
        }
      })
      return {
        display: display,
        clicked: clicked,
      }
    })
  }

  const hideTrial = (num: number) => {
    setDisplayTrials((prev) => {
      const index = prev.display.findIndex((n) => n === num)
      if (index === -1) {
        return prev
      }
      const display = [...prev.display]
      const clicked = [...prev.clicked]
      display[index] = -1
      clicked[index] = num
      return {
        display: display,
        clicked: clicked,
      }
    })
  }

  return (
<<<<<<< HEAD
    <Box
      padding={theme.spacing(2)}
      sx={{
        position: "relative",
      }}
    >
      <IconButton
        sx={{
          position: "absolute",
          top: 0,
          right: 0,
          margin: theme.spacing(1),
        }}
        onClick={() => setSettingShown(true)}
      >
        <SettingsIcon />
      </IconButton>
      <Typography
        variant="h4"
        sx={{
          marginBottom: theme.spacing(2),
          fontWeight: theme.typography.fontWeightBold,
        }}
      >
        Which trial is the worst?
      </Typography>
      <Box sx={{ display: "flex", flexDirection: "row", flexWrap: "wrap" }}>
        {displayTrials.numbers.map((t, index) => {
          const trial = activeTrials.find((trial) => trial.number === t)
          const candidates = displayTrials.numbers.filter((n) => n !== -1)
          return (
            <PreferentialTrial
              key={t === -1 ? -index - 1 : t}
              trial={trial}
              studyDetail={studyDetail}
              candidates={candidates}
              hideTrial={() => hideTrial(t)}
              openDetailTrial={() => setDetailTrial(t)}
              openThreejsArtifactModal={openThreejsArtifactModal}
            />
          )
        })}
=======
    <Box padding={theme.spacing(2)}>
      <Box display="flex">
        <Typography
          variant="h4"
          sx={{
            marginBottom: theme.spacing(2),
            fontWeight: theme.typography.fontWeightBold,
          }}
        >
          Which trial is the worst?
        </Typography>
      </Box>
      <Box sx={{ display: "flex", flexDirection: "row", flexWrap: "wrap" }}>
        {displayTrials.display.map((t, index) => (
          <PreferentialTrial
            key={t == -1 ? -index - 1 : t}
            trial={activeTrials.find((trial) => trial.number === t)}
            candidates={displayTrials.display.filter((n) => n !== -1)}
            hideTrial={() => {
              hideTrial(t)
            }}
          />
        ))}
>>>>>>> 76356eb2
      </Box>
      <SettingsPage
        settingShown={settingShown}
        setSettingShown={setSettingShown}
        studyDetail={studyDetail}
      />
      {detailTrial !== null && (
        <ModalPage
          displayFlag={true}
          onClose={() => {
            setDetailTrial(null)
          }}
        >
          <TrialListDetail
            trial={studyDetail.trials[detailTrial]}
            isBestTrial={(trialId) =>
              studyDetail.trials.find((t) => t.trial_id === trialId)?.state ===
                "Complete" ?? false
            }
            directions={[]}
            objectiveNames={[]}
          />
        </ModalPage>
      )}
      {renderThreejsArtifactModal()}
    </Box>
  )
}<|MERGE_RESOLUTION|>--- conflicted
+++ resolved
@@ -6,17 +6,13 @@
   Card,
   CardContent,
   CardActions,
-<<<<<<< HEAD
   Button,
   MenuItem,
   Select,
   FormControl,
   FormLabel,
   Modal,
-=======
-  CardActionArea,
   CircularProgress,
->>>>>>> 76356eb2
 } from "@mui/material"
 import IconButton from "@mui/material/IconButton"
 import OpenInFullIcon from "@mui/icons-material/OpenInFull"
@@ -174,19 +170,19 @@
   componentId?: FeedbackComponentType
   urlPath: string
 }> = ({ trial, artifact, componentId, urlPath }) => {
-  if (componentId === undefined || componentId === "Note") {
+  if (
+    (componentId === undefined || componentId === "Note") &&
+    trial.note.body !== ""
+  ) {
     return <MarkdownRenderer body={trial.note.body} />
   }
-  if (componentId === "Artifact") {
-    if (artifact === undefined) {
-      return null
-    }
+  if (componentId === "Artifact" && artifact !== undefined) {
     return (
       <ArtifactCardMedia artifact={artifact} urlPath={urlPath} height="100%" />
     )
   }
 
-  return null
+  return <CircularProgress />
 }
 
 export const getArtifactUrlPath = (
@@ -346,48 +342,8 @@
             transition: "opacity 0.3s ease-out",
             pointerEvents: "none",
           }}
-<<<<<<< HEAD
         />
         <ClearIcon
-=======
-        >
-          <Box
-            sx={{
-              padding: theme.spacing(2),
-            }}
-          >
-            {trial.note.body !== "" ? (
-              <MarkdownRenderer body={trial.note.body} />
-            ) : (
-              <CircularProgress />
-            )}
-          </Box>
-
-          <ClearIcon
-            sx={{
-              position: "absolute",
-              width: "100%",
-              height: "100%",
-              top: 0,
-              left: 0,
-              color: red[600],
-              opacity: 0,
-              transition: "opacity 0.3s ease-out",
-              zIndex: 1,
-              ":hover": {
-                opacity: 0.3,
-                filter:
-                  theme.palette.mode === "dark"
-                    ? "brightness(1.1)"
-                    : "brightness(1.7)",
-              },
-            }}
-          />
-        </CardContent>
-      </CardActionArea>
-      <Modal open={detailShown} onClose={() => setDetailShown(false)}>
-        <Box
->>>>>>> 76356eb2
           sx={{
             position: "absolute",
             top: 0,
@@ -434,13 +390,18 @@
   studyDetail,
 }) => {
   const theme = useTheme()
-<<<<<<< HEAD
   const [openThreejsArtifactModal, renderThreejsArtifactModal] =
     useThreejsArtifactModal()
-  const runningTrials =
-    studyDetail?.trials.filter((t) => t.state === "Running") ?? []
-  const activeTrials = runningTrials.concat(studyDetail?.best_trials ?? [])
-=======
+  const [displayTrials, setDisplayTrials] = useState<DisplayTrials>({
+    display: [],
+    clicked: [],
+  })
+  const [settingShown, setSettingShown] = useState(false)
+  const [detailTrial, setDetailTrial] = useState<number | null>(null)
+
+  if (studyDetail === null || !studyDetail.is_preferential) {
+    return null
+  }
 
   const hiddenTrials = new Set(
     studyDetail.preference_history
@@ -452,23 +413,7 @@
       (t.state === "Running" || t.state === "Complete") &&
       !hiddenTrials.has(t.number)
   )
->>>>>>> 76356eb2
-
-  const [displayTrials, setDisplayTrials] = useState<DisplayTrials>({
-    display: [],
-    clicked: [],
-  })
-<<<<<<< HEAD
-  const [settingShown, setSettingShown] = useState(false)
-  const [detailTrial, setDetailTrial] = useState<number | null>(null)
-
-  if (studyDetail === null || !studyDetail.is_preferential) {
-    return null
-  }
-  const new_trails = activeTrials.filter(
-=======
   const newTrials = activeTrials.filter(
->>>>>>> 76356eb2
     (t) =>
       !displayTrials.display.includes(t.number) &&
       !displayTrials.clicked.includes(t.number)
@@ -516,7 +461,6 @@
   }
 
   return (
-<<<<<<< HEAD
     <Box
       padding={theme.spacing(2)}
       sx={{
@@ -544,9 +488,9 @@
         Which trial is the worst?
       </Typography>
       <Box sx={{ display: "flex", flexDirection: "row", flexWrap: "wrap" }}>
-        {displayTrials.numbers.map((t, index) => {
+        {displayTrials.display.map((t, index) => {
           const trial = activeTrials.find((trial) => trial.number === t)
-          const candidates = displayTrials.numbers.filter((n) => n !== -1)
+          const candidates = displayTrials.display.filter((n) => n !== -1)
           return (
             <PreferentialTrial
               key={t === -1 ? -index - 1 : t}
@@ -559,31 +503,6 @@
             />
           )
         })}
-=======
-    <Box padding={theme.spacing(2)}>
-      <Box display="flex">
-        <Typography
-          variant="h4"
-          sx={{
-            marginBottom: theme.spacing(2),
-            fontWeight: theme.typography.fontWeightBold,
-          }}
-        >
-          Which trial is the worst?
-        </Typography>
-      </Box>
-      <Box sx={{ display: "flex", flexDirection: "row", flexWrap: "wrap" }}>
-        {displayTrials.display.map((t, index) => (
-          <PreferentialTrial
-            key={t == -1 ? -index - 1 : t}
-            trial={activeTrials.find((trial) => trial.number === t)}
-            candidates={displayTrials.display.filter((n) => n !== -1)}
-            hideTrial={() => {
-              hideTrial(t)
-            }}
-          />
-        ))}
->>>>>>> 76356eb2
       </Box>
       <SettingsPage
         settingShown={settingShown}
