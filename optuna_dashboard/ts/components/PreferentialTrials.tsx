import React, { FC, useState } from "react"
import {
  Typography,
  Box,
  useTheme,
  Card,
  CardContent,
  CardActions,
  CardActionArea,
  CircularProgress,
} from "@mui/material"
import ClearIcon from "@mui/icons-material/Clear"
import IconButton from "@mui/material/IconButton"
import OpenInFullIcon from "@mui/icons-material/OpenInFull"
import ReplayIcon from "@mui/icons-material/Replay"
import Modal from "@mui/material/Modal"
import { red } from "@mui/material/colors"
import UndoIcon from "@mui/icons-material/Undo"

import { actionCreator } from "../action"
import { TrialListDetail } from "./TrialList"
import { MarkdownRenderer } from "./Note"

const PreferentialTrial: FC<{
  trial?: Trial
  candidates: number[]
  hideTrial: () => void
}> = ({ trial, candidates, hideTrial }) => {
  const theme = useTheme()
  const action = actionCreator()
  const trialWidth = 500
  const trialHeight = 300
  const [detailShown, setDetailShown] = useState(false)

  if (trial == undefined) {
    return (
      <Box
        sx={{
          width: trialWidth,
          minHeight: trialHeight,
          margin: theme.spacing(2),
        }}
      />
    )
  }

  const isBestTrial = trial.state === "Complete"

  return (
    <Card
      sx={{
        width: trialWidth,
        minHeight: trialHeight,
        margin: theme.spacing(2),
        padding: 0,
      }}
    >
      <CardActions>
        <Typography variant="h5">Trial {trial.number}</Typography>
        <IconButton
          sx={{
            marginLeft: "auto",
          }}
          onClick={() => {
            hideTrial()
            action.skipPreferentialTrial(trial.study_id, trial.trial_id)
          }}
          aria-label="skip trial"
        >
          <ReplayIcon />
        </IconButton>
        <IconButton
          sx={{
            marginLeft: "auto",
          }}
          onClick={() => setDetailShown(true)}
          aria-label="show detail"
        >
          <OpenInFullIcon />
        </IconButton>
      </CardActions>
      <CardActionArea>
        <CardContent
          aria-label="trial-button"
          onClick={() => {
            hideTrial()
            action.updatePreference(trial.study_id, candidates, trial.number)
          }}
          sx={{
            padding: 0,
            position: "relative",
            overflow: "hidden",
            "::before": {
              content: '""',
              position: "absolute",
              top: 0,
              left: 0,
              width: "100%",
              height: "100%",
              backgroundColor:
                theme.palette.mode === "dark" ? "white" : "black",
              opacity: 0,
              zIndex: 1,
              transition: "opacity 0.3s ease-out",
            },
            ":hover::before": {
              opacity: 0.2,
            },
          }}
        >
          <Box
            sx={{
              padding: theme.spacing(2),
            }}
          >
            {trial.note.body !== "" ? (
              <MarkdownRenderer body={trial.note.body} />
            ) : (
              <CircularProgress />
            )}
          </Box>

          <ClearIcon
            sx={{
              position: "absolute",
              width: "100%",
              height: "100%",
              top: 0,
              left: 0,
              color: red[600],
              opacity: 0,
              transition: "opacity 0.3s ease-out",
              zIndex: 1,
              ":hover": {
                opacity: 0.3,
                filter:
                  theme.palette.mode === "dark"
                    ? "brightness(1.1)"
                    : "brightness(1.7)",
              },
            }}
          />
        </CardContent>
      </CardActionArea>
      <Modal open={detailShown} onClose={() => setDetailShown(false)}>
        <Box
          sx={{
            position: "absolute",
            top: 0,
            left: 0,
            right: 0,
            bottom: 0,
            width: "80%",
            maxHeight: "90%",
            margin: "auto",
            overflow: "hidden",
            backgroundColor: theme.palette.mode === "dark" ? "black" : "white",
            borderRadius: theme.spacing(3),
          }}
        >
          <Box
            sx={{
              width: "100%",
              height: "100%",
              overflow: "auto",
            }}
          >
            <TrialListDetail
              trial={trial}
              isBestTrial={() => isBestTrial}
              directions={[]}
              objectiveNames={[]}
            />
          </Box>
        </Box>
      </Modal>
    </Card>
  )
}

type DisplayTrials = {
  display: number[]
  clicked: number[]
}

export const PreferentialTrials: FC<{ studyDetail: StudyDetail | null }> = ({
  studyDetail,
}) => {
  const [undoHistoryId, setUndoHistoryId] = useState<string | null>(null)

  if (studyDetail === null || !studyDetail.is_preferential) {
    return null
  }
  const theme = useTheme()
  const action = actionCreator()

  const hiddenTrials = new Set(
    studyDetail.preference_history
      ?.map((p) => p.clicked)
      .concat(studyDetail.skipped_trials) ?? []
  )
  const activeTrials = studyDetail.trials.filter(
    (t) =>
      (t.state === "Running" || t.state === "Complete") &&
      !hiddenTrials.has(t.number)
  )

  const [displayTrials, setDisplayTrials] = useState<DisplayTrials>({
    display: [],
    clicked: [],
  })
  const newTrials = activeTrials.filter(
    (t) =>
      !displayTrials.display.includes(t.number) &&
      !displayTrials.clicked.includes(t.number)
  )
<<<<<<< HEAD
  if (new_trails.length > 0) {
    setDisplayTrials((prev) => {
      const display = [...prev.display]
      const clicked = [...prev.clicked]
      new_trails.map((t) => {
=======
  const deleteTrials = displayTrials.display.filter(
    (t) => t !== -1 && !activeTrials.map((t) => t.number).includes(t)
  )
  if (newTrials.length > 0 || deleteTrials.length > 0) {
    setDisplayTrials((prev) => {
      const display = [...prev.display].map((t) =>
        deleteTrials.includes(t) ? -1 : t
      )
      const clicked = [...prev.clicked]
      newTrials.map((t) => {
>>>>>>> 1c3cb84d
        const index = display.findIndex((n) => n === -1)
        if (index === -1) {
          display.push(t.number)
          clicked.push(-1)
        } else {
          display[index] = t.number
        }
      })
      return {
        display: display,
        clicked: clicked,
      }
    })
  }

  const hideTrial = (num: number) => {
    setDisplayTrials((prev) => {
      const index = prev.display.findIndex((n) => n === num)
      if (index === -1) {
        return prev
      }
      const display = [...prev.display]
      const clicked = [...prev.clicked]
      display[index] = -1
      clicked[index] = num
      return {
        display: display,
        clicked: clicked,
      }
    })
  }
  const latestHistoryId =
    studyDetail?.preference_history?.filter((h) => !h.isRemoved).pop()?.id ??
    null
  if (undoHistoryId !== null && undoHistoryId !== latestHistoryId) {
    setUndoHistoryId(null)
  }

  return (
    <Box padding={theme.spacing(2)}>
      <Box display="flex">
        <Typography
          variant="h4"
          sx={{
            marginBottom: theme.spacing(2),
            fontWeight: theme.typography.fontWeightBold,
          }}
        >
          Which trial is the worst?
        </Typography>
<<<<<<< HEAD
        <IconButton
          disabled={latestHistoryId === null || undoHistoryId !== null}
          onClick={() => {
            if (latestHistoryId === null) {
              return
            }
            setUndoHistoryId(latestHistoryId)
            action.removePreferentialHistory(studyDetail.id, latestHistoryId)
          }}
          sx={{
            margin: "auto 0 auto auto",
          }}
        >
          <UndoIcon />
        </IconButton>
=======
>>>>>>> 1c3cb84d
      </Box>
      <Box sx={{ display: "flex", flexDirection: "row", flexWrap: "wrap" }}>
        {displayTrials.display.map((t, index) => (
          <PreferentialTrial
            key={t == -1 ? -index - 1 : t}
            trial={activeTrials.find((trial) => trial.number === t)}
            candidates={displayTrials.display.filter((n) => n !== -1)}
            hideTrial={() => {
              hideTrial(t)
            }}
          />
        ))}
      </Box>
    </Box>
  )
}<|MERGE_RESOLUTION|>--- conflicted
+++ resolved
@@ -214,13 +214,6 @@
       !displayTrials.display.includes(t.number) &&
       !displayTrials.clicked.includes(t.number)
   )
-<<<<<<< HEAD
-  if (new_trails.length > 0) {
-    setDisplayTrials((prev) => {
-      const display = [...prev.display]
-      const clicked = [...prev.clicked]
-      new_trails.map((t) => {
-=======
   const deleteTrials = displayTrials.display.filter(
     (t) => t !== -1 && !activeTrials.map((t) => t.number).includes(t)
   )
@@ -231,7 +224,6 @@
       )
       const clicked = [...prev.clicked]
       newTrials.map((t) => {
->>>>>>> 1c3cb84d
         const index = display.findIndex((n) => n === -1)
         if (index === -1) {
           display.push(t.number)
@@ -282,7 +274,6 @@
         >
           Which trial is the worst?
         </Typography>
-<<<<<<< HEAD
         <IconButton
           disabled={latestHistoryId === null || undoHistoryId !== null}
           onClick={() => {
@@ -298,8 +289,6 @@
         >
           <UndoIcon />
         </IconButton>
-=======
->>>>>>> 1c3cb84d
       </Box>
       <Box sx={{ display: "flex", flexDirection: "row", flexWrap: "wrap" }}>
         {displayTrials.display.map((t, index) => (
