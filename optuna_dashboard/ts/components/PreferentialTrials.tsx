--- conflicted
+++ resolved
@@ -29,21 +29,12 @@
 } from "./ThreejsArtifactViewer"
 import { ArtifactCardMedia } from "./ArtifactCardMedia"
 import { MarkdownRenderer } from "./Note"
-import { Details } from "@mui/icons-material"
-
-<<<<<<< HEAD
+
 const ModalPage: FC<{
   children: React.ReactNode
   displayFlag: boolean
   onClose: () => void
 }> = ({ children, displayFlag, onClose }) => {
-=======
-const PreferentialTrial: FC<{
-  trial?: Trial
-  candidates: number[]
-  hideTrial: () => void
-}> = ({ trial, candidates, hideTrial }) => {
->>>>>>> 238dffa8
   const theme = useTheme()
   return (
     <Modal open={displayFlag} onClose={onClose}>
@@ -106,10 +97,7 @@
     )
   }
 
-  const isBestTrial = trial.state === "Complete"
-
   return (
-<<<<<<< HEAD
     <ModalPage displayFlag={settingShown} onClose={onClose}>
       <Typography
         variant="h4"
@@ -133,72 +121,6 @@
             value={outputComponent}
             onChange={(e) => {
               setOutputComponent(e.target.value as FeedbackComponentType)
-=======
-    <Card
-      sx={{
-        width: trialWidth,
-        minHeight: trialHeight,
-        margin: theme.spacing(2),
-        padding: 0,
-      }}
-    >
-      <CardActions>
-        <Typography variant="h5">Trial {trial.number}</Typography>
-        <IconButton
-          sx={{
-            marginLeft: "auto",
-          }}
-          onClick={() => {
-            hideTrial()
-            action.skipPreferentialTrial(trial.study_id, trial.trial_id)
-          }}
-          aria-label="skip trial"
-        >
-          <ReplayIcon />
-        </IconButton>
-        <IconButton
-          sx={{
-            marginLeft: "auto",
-          }}
-          onClick={() => setDetailShown(true)}
-          aria-label="show detail"
-        >
-          <OpenInFullIcon />
-        </IconButton>
-      </CardActions>
-      <CardActionArea>
-        <CardContent
-          aria-label="trial-button"
-          onClick={() => {
-            hideTrial()
-            action.updatePreference(trial.study_id, candidates, trial.number)
-          }}
-          sx={{
-            padding: 0,
-            position: "relative",
-            overflow: "hidden",
-            "::before": {
-              content: '""',
-              position: "absolute",
-              top: 0,
-              left: 0,
-              width: "100%",
-              height: "100%",
-              backgroundColor:
-                theme.palette.mode === "dark" ? "white" : "black",
-              opacity: 0,
-              zIndex: 1,
-              transition: "opacity 0.3s ease-out",
-            },
-            ":hover::before": {
-              opacity: 0.2,
-            },
-          }}
-        >
-          <Box
-            sx={{
-              padding: theme.spacing(2),
->>>>>>> 238dffa8
             }}
           >
             <MenuItem value="Note">Note</MenuItem>
@@ -210,7 +132,6 @@
             component="fieldset"
             disabled={studyDetail.union_user_attrs.length === 0}
           >
-<<<<<<< HEAD
             <FormLabel component="legend">
               User Attribute Key Corresponding to Output Artifact Id:
             </FormLabel>
@@ -239,18 +160,6 @@
         ) : null}
       </Box>
     </ModalPage>
-=======
-            <TrialListDetail
-              trial={trial}
-              isBestTrial={() => isBestTrial}
-              directions={[]}
-              objectiveNames={[]}
-            />
-          </Box>
-        </Box>
-      </Modal>
-    </Card>
->>>>>>> 238dffa8
   )
 }
 
@@ -286,24 +195,17 @@
   studyDetail,
 }) => {
   const theme = useTheme()
-<<<<<<< HEAD
   const action = actionCreator()
   const [openThreejsArtifactModal, renderThreejsArtifactModal] =
     useThreejsArtifactModal()
   const runningTrials =
     studyDetail?.trials.filter((t) => t.state === "Running") ?? []
   const activeTrials = runningTrials.concat(studyDetail?.best_trials ?? [])
-=======
-
-  const runningTrials = studyDetail.trials.filter((t) => t.state === "Running")
-  const activeTrials = runningTrials.concat(studyDetail.best_trials)
->>>>>>> 238dffa8
 
   const [displayTrials, setDisplayTrials] = useState<DisplayTrials>({
     numbers: activeTrials.map((t) => t.number),
     last_number: Math.max(...activeTrials.map((t) => t.number), -1),
   })
-<<<<<<< HEAD
   const [settingShown, setSettingShown] = useState(false)
   const [detailTrial, setDetailTrial] = useState<number | null>(null)
   const [buttonHover, setButtonHover] = useState<number | null>(null)
@@ -314,8 +216,6 @@
   if (studyDetail === null || !studyDetail.is_preferential) {
     return null
   }
-=======
->>>>>>> 238dffa8
   const new_trails = activeTrials.filter(
     (t) =>
       displayTrials.last_number < t.number &&
@@ -382,7 +282,6 @@
         Which trial is the worst?
       </Typography>
       <Box sx={{ display: "flex", flexDirection: "row", flexWrap: "wrap" }}>
-<<<<<<< HEAD
         {displayTrials.numbers.map((t, index) => {
           const trial = activeTrials.find((trial) => trial.number === t)
           const candidates = displayTrials.numbers.filter((n) => n !== -1)
@@ -561,18 +460,6 @@
             </Card>
           )
         })}
-=======
-        {displayTrials.numbers.map((t, index) => (
-          <PreferentialTrial
-            key={index}
-            trial={activeTrials.find((trial) => trial.number === t)}
-            candidates={displayTrials.numbers.filter((n) => n !== -1)}
-            hideTrial={() => {
-              hideTrial(t)
-            }}
-          />
-        ))}
->>>>>>> 238dffa8
       </Box>
       <SettingsPage
         settingShown={settingShown}
