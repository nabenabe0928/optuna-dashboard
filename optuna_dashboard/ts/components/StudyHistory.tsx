import {
  Box,
  Card,
  CardContent,
  FormControl,
  Switch,
  Typography,
  useTheme,
} from "@mui/material"
import FormControlLabel from "@mui/material/FormControlLabel"
<<<<<<< HEAD
import Grid2 from "@mui/material/Unstable_Grid2"
import { DataGrid } from "@optuna/react"
=======
import Grid from "@mui/material/Grid"
>>>>>>> 61c11582
import * as Optuna from "@optuna/types"
import React, { FC, useState } from "react"
import { useRecoilValue } from "recoil"
import { Trial } from "ts/types/optuna"
import {
  useStudyDetailValue,
  useStudyDirections,
  useStudySummaryValue,
} from "../state"
import { artifactIsAvailable } from "../state"
import { StudyArtifactCards } from "./Artifact/StudyArtifactCards"
import { BestTrialsCard } from "./BestTrialsCard"
import { GraphHistory } from "./GraphHistory"
import { GraphHyperparameterImportance } from "./GraphHyperparameterImportances"
import { GraphIntermediateValues } from "./GraphIntermediateValues"
import { GraphParetoFront } from "./GraphParetoFront"
import { GraphTimeline } from "./GraphTimeline"
import { UserDefinedPlot } from "./UserDefinedPlot"

import { ColumnDef, createColumnHelper } from "@tanstack/react-table"

export const StudyHistory: FC<{ studyId: number }> = ({ studyId }) => {
  const theme = useTheme()
  const directions = useStudyDirections(studyId)
  const studySummary = useStudySummaryValue(studyId)
  const studyDetail = useStudyDetailValue(studyId)
  const [logScale, setLogScale] = useState<boolean>(false)
  const [includePruned, setIncludePruned] = useState<boolean>(true)
  const artifactEnabled = useRecoilValue<boolean>(artifactIsAvailable)

  const handleLogScaleChange = () => {
    setLogScale(!logScale)
  }

  const handleIncludePrunedChange = () => {
    setIncludePruned(!includePruned)
  }

  const userAttrs = studySummary?.user_attrs || studyDetail?.user_attrs || []
  const columnHelper = createColumnHelper<Optuna.Attribute>()
  // eslint-disable-next-line @typescript-eslint/no-explicit-any
  const columns: ColumnDef<Optuna.Attribute, any>[] = [
    columnHelper.accessor("key", {
      header: "Key",
      enableSorting: true,
      enableColumnFilter: false,
    }),
    columnHelper.accessor("value", {
      header: "Value",
      enableSorting: true,
      enableColumnFilter: false,
    }),
  ]
  const trials: Trial[] = studyDetail?.trials || []
  return (
    <Box
      component="div"
      sx={{ display: "flex", width: "100%", flexDirection: "column" }}
    >
      <FormControl
        component="fieldset"
        sx={{
          display: "flex",
          flexDirection: "row",
          justifyContent: "flex-end",
          padding: theme.spacing(2),
        }}
      >
        <FormControlLabel
          control={
            <Switch
              checked={logScale}
              onChange={handleLogScaleChange}
              value="enable"
            />
          }
          label="Log y scale"
        />
        <FormControlLabel
          control={
            <Switch
              checked={
                studyDetail
                  ? studyDetail.has_intermediate_values && includePruned
                  : false
              }
              onChange={handleIncludePrunedChange}
              disabled={!studyDetail?.has_intermediate_values}
              value="enable"
            />
          }
          label="Include PRUNED trials"
        />
      </FormControl>
      {directions !== null && directions.length > 1 ? (
        <Card sx={{ margin: theme.spacing(2) }}>
          <CardContent>
            <GraphParetoFront study={studyDetail} />
          </CardContent>
        </Card>
      ) : null}
      <Card
        sx={{
          margin: theme.spacing(2),
        }}
      >
        <CardContent>
          <GraphHistory
            studies={studyDetail !== null ? [studyDetail] : []}
            includePruned={includePruned}
            logScale={logScale}
          />
        </CardContent>
      </Card>
      <Grid container spacing={2} sx={{ padding: theme.spacing(0, 2) }}>
        <Grid item xs={6}>
          <GraphHyperparameterImportance
            studyId={studyId}
            study={studyDetail}
            graphHeight="450px"
          />
        </Grid>
        <Grid item xs={6}>
          <GraphTimeline study={studyDetail} />
        </Grid>
        {studyDetail !== null &&
          studyDetail.plotly_graph_objects.map((go) => (
            <Grid xs={6} key={go.id}>
              <Card>
                <CardContent>
                  <UserDefinedPlot graphObject={go} />
                </CardContent>
              </Card>
            </Grid>
          ))}
        <Grid item xs={6}>
          <BestTrialsCard studyDetail={studyDetail} />
        </Grid>
        <Grid item xs={6}>
          <Card>
            <CardContent
              sx={{
                display: "flex",
                flexDirection: "column",
              }}
            >
              <Typography
                variant="h6"
                sx={{
                  margin: "1em 0",
                  fontWeight: theme.typography.fontWeightBold,
                }}
              >
                Study User Attributes
              </Typography>
              <DataGrid data={userAttrs} columns={columns} />
            </CardContent>
          </Card>
        </Grid>
        {studyDetail !== null &&
        studyDetail.directions.length === 1 &&
        studyDetail.has_intermediate_values ? (
          <Grid item xs={6}>
            <GraphIntermediateValues
              trials={trials}
              includePruned={includePruned}
              logScale={logScale}
            />
          </Grid>
        ) : null}
      </Grid>

      {artifactEnabled && studyDetail !== null && (
        <Grid container spacing={2} sx={{ padding: theme.spacing(2) }}>
          <Grid item xs={6}>
            <Card>
              <CardContent
                sx={{
                  display: "flex",
                  flexDirection: "column",
                }}
              >
                <Typography
                  variant="h6"
                  sx={{
                    margin: "1em 0",
                    fontWeight: theme.typography.fontWeightBold,
                  }}
                >
                  Study Artifacts
                </Typography>
                <StudyArtifactCards study={studyDetail} />
              </CardContent>
            </Card>
          </Grid>
        </Grid>
      )}
    </Box>
  )
}<|MERGE_RESOLUTION|>--- conflicted
+++ resolved
@@ -8,12 +8,8 @@
   useTheme,
 } from "@mui/material"
 import FormControlLabel from "@mui/material/FormControlLabel"
-<<<<<<< HEAD
-import Grid2 from "@mui/material/Unstable_Grid2"
+import Grid from "@mui/material/Grid"
 import { DataGrid } from "@optuna/react"
-=======
-import Grid from "@mui/material/Grid"
->>>>>>> 61c11582
 import * as Optuna from "@optuna/types"
 import React, { FC, useState } from "react"
 import { useRecoilValue } from "recoil"
