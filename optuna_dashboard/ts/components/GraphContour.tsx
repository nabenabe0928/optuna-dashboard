import * as plotly from "plotly.js-dist-min"
import React, { FC, useEffect, useState } from "react"
import {
  Grid,
  FormControl,
  FormLabel,
  MenuItem,
  Select,
  Typography,
  SelectChangeEvent,
  useTheme,
  Box,
} from "@mui/material"
import blue from "@mui/material/colors/blue"
import { useMergedUnionSearchSpace } from "../searchSpace"
<<<<<<< HEAD
import { getColorTemplate } from "./PlotlyDarkMode"
import { useRecoilValue } from "recoil"
import { plotlyColorTheme } from "../state"
=======
import { getAxisInfo } from "../graphUtil"
>>>>>>> 4e3f1683

const plotDomId = "graph-contour"

export const Contour: FC<{
  study: StudyDetail | null
}> = ({ study = null }) => {
  const theme = useTheme()
  const [objectiveId, setObjectiveId] = useState<number>(0)
  const searchSpace = useMergedUnionSearchSpace(study?.union_search_space)
  const [xParam, setXParam] = useState<SearchSpaceItem | null>(null)
  const [yParam, setYParam] = useState<SearchSpaceItem | null>(null)
  const objectiveNames: string[] = study?.objective_names || []

  if (xParam === null && searchSpace.length > 0) {
    setXParam(searchSpace[0])
  }
  if (yParam === null && searchSpace.length > 1) {
    setYParam(searchSpace[1])
  }

  const handleObjectiveChange = (event: SelectChangeEvent<number>) => {
    setObjectiveId(event.target.value as number)
  }
  const handleXParamChange = (event: SelectChangeEvent<string>) => {
    const param = searchSpace.find((s) => s.name === event.target.value)
    setXParam(param || null)
  }
  const handleYParamChange = (event: SelectChangeEvent<string>) => {
    const param = searchSpace.find((s) => s.name === event.target.value)
    setYParam(param || null)
  }

  const colorTheme = useRecoilValue<PlotlyColorTheme>(plotlyColorTheme)

  useEffect(() => {
    if (study != null) {
      plotContour(
        study,
        objectiveId,
        xParam,
        yParam,
        theme.palette.mode,
        colorTheme
      )
    }
  }, [study, objectiveId, xParam, yParam, theme.palette.mode])

  const space: SearchSpaceItem[] = study ? study.union_search_space : []

  return (
    <Grid container direction="row">
      <Grid
        item
        xs={3}
        container
        direction="column"
        sx={{ paddingRight: theme.spacing(2) }}
      >
        <Typography
          variant="h6"
          sx={{ margin: "1em 0", fontWeight: theme.typography.fontWeightBold }}
        >
          Contour
        </Typography>
        {study !== null && study.directions.length !== 1 ? (
          <FormControl component="fieldset">
            <FormLabel component="legend">Objective:</FormLabel>
            <Select value={objectiveId} onChange={handleObjectiveChange}>
              {study.directions.map((d, i) => (
                <MenuItem value={i} key={i}>
                  {objectiveNames.length === study?.directions.length
                    ? objectiveNames[i]
                    : `${i}`}
                </MenuItem>
              ))}
            </Select>
          </FormControl>
        ) : null}
        {study !== null && space.length > 0 ? (
          <Grid container direction="column" gap={1}>
            <FormControl component="fieldset" fullWidth>
              <FormLabel component="legend">x:</FormLabel>
              <Select value={xParam?.name || ""} onChange={handleXParamChange}>
                {space.map((d) => (
                  <MenuItem value={d.name} key={d.name}>
                    {d.name}
                  </MenuItem>
                ))}
              </Select>
            </FormControl>
            <FormControl component="fieldset" fullWidth>
              <FormLabel component="legend">y:</FormLabel>
              <Select value={yParam?.name || ""} onChange={handleYParamChange}>
                {space.map((d) => (
                  <MenuItem value={d.name} key={d.name}>
                    {d.name}
                  </MenuItem>
                ))}
              </Select>
            </FormControl>
          </Grid>
        ) : null}
      </Grid>
      <Grid item xs={9}>
        <Box id={plotDomId} sx={{ height: "450px" }} />
      </Grid>
    </Grid>
  )
}

const filterFunc = (trial: Trial, objectiveId: number): boolean => {
  return (
    trial.state === "Complete" &&
    trial.values !== undefined &&
    trial.values[objectiveId] !== "inf" &&
    trial.values[objectiveId] !== "-inf"
  )
}

const plotContour = (
  study: StudyDetail,
  objectiveId: number,
  xParam: SearchSpaceItem | null,
  yParam: SearchSpaceItem | null,
  mode: string,
  colorTheme: PlotlyColorTheme
) => {
  if (document.getElementById(plotDomId) === null) {
    return
  }

  const trials: Trial[] = study ? study.trials : []
  const filteredTrials = trials.filter((t) => filterFunc(t, objectiveId))
  if (filteredTrials.length < 2 || xParam === null || yParam === null) {
    plotly.react(plotDomId, [], {
      template: getColorTemplate(mode, colorTheme),
    })
    return
  }

  const xAxis = getAxisInfo(trials, xParam)
  const yAxis = getAxisInfo(trials, yParam)
  const xIndices = xAxis.indices
  const yIndices = yAxis.indices

  const layout: Partial<plotly.Layout> = {
    xaxis: {
      title: xParam.name,
      type: xAxis.isCat ? "category" : xAxis.isLog ? "log" : "linear",
    },
    yaxis: {
      title: yParam.name,
      type: yAxis.isCat ? "category" : yAxis.isLog ? "log" : "linear",
    },
    margin: {
      l: 50,
      t: 0,
      r: 50,
      b: 50,
    },
    uirevision: "true",
    template: getColorTemplate(mode, colorTheme),
  }

  // TODO(c-bata): Support parameters that only have the single value
  if (xIndices.length <= 1 || yIndices.length <= 1) {
    plotly.react(plotDomId, [], layout)
    return
  }

  const xValues: plotly.Datum[] = []
  const yValues: plotly.Datum[] = []
  const zValues: plotly.Datum[][] = new Array(yIndices.length)
  const feasibleXY = new Set<number>()
  for (let j = 0; j < yIndices.length; j++) {
    zValues[j] = new Array(xIndices.length).fill(null)
  }

  filteredTrials.forEach((trial, i) => {
    if (xAxis.values[i] && yAxis.values[i] && trial.values) {
      if (trial.constraints.every((c) => c <= 0)) {
        feasibleXY.add(xValues.length)
      }
      const xValue = xAxis.values[i] as string | number
      const yValue = yAxis.values[i] as string | number
      xValues.push(xValue)
      yValues.push(yValue)
      const xi = xIndices.indexOf(xValue)
      const yi = yIndices.indexOf(yValue)
      const zValue = trial.values[objectiveId]
      zValues[yi][xi] = zValue
    }
  })

  if (!study.is_preferential) {
    const plotData: Partial<plotly.PlotData>[] = [
      {
        type: "contour",
        x: xIndices,
        y: yIndices,
        z: zValues,
        colorscale: "Blues",
        connectgaps: true,
        hoverinfo: "none",
        line: {
          smoothing: 1.3,
        },
        reversescale: study.directions[objectiveId] !== "minimize",
        // https://github.com/plotly/react-plotly.js/issues/251
        // @ts-ignore
        contours: {
          coloring: "heatmap",
        },
      },
      {
        type: "scatter",
        x: xValues.filter((_, i) => feasibleXY.has(i)),
        y: yValues.filter((_, i) => feasibleXY.has(i)),
        marker: { line: { width: 2.0, color: "Grey" }, color: "black" },
        mode: "markers",
        showlegend: false,
      },
      {
        type: "scatter",
        x: xValues.filter((_, i) => !feasibleXY.has(i)),
        y: yValues.filter((_, i) => !feasibleXY.has(i)),
        marker: { line: { width: 2.0, color: "Grey" }, color: "#cccccc" },
        mode: "markers",
        showlegend: false,
      },
    ]
    plotly.react(plotDomId, plotData, layout)
    return
  }

  layout.legend = {
    y: 0.8,
  }
  const bestTrialIndices = study.best_trials.map((trial) => trial.number)
  const plotData: Partial<plotly.PlotData>[] = [
    {
      type: "scatter",
      x: xValues.filter((_, i) => bestTrialIndices.includes(i)),
      y: yValues.filter((_, i) => bestTrialIndices.includes(i)),
      marker: {
        line: { width: 2.0, color: "Grey" },
        color: blue[200],
      },
      name: "best trials",
      mode: "markers",
    },
    {
      type: "scatter",
      x: xValues.filter((_, i) => !bestTrialIndices.includes(i)),
      y: yValues.filter((_, i) => !bestTrialIndices.includes(i)),
      marker: { line: { width: 2.0, color: "Grey" }, color: "black" },
      name: "others",
      mode: "markers",
    },
  ]
  plotly.react(plotDomId, plotData, layout)
}<|MERGE_RESOLUTION|>--- conflicted
+++ resolved
@@ -13,13 +13,10 @@
 } from "@mui/material"
 import blue from "@mui/material/colors/blue"
 import { useMergedUnionSearchSpace } from "../searchSpace"
-<<<<<<< HEAD
 import { getColorTemplate } from "./PlotlyDarkMode"
 import { useRecoilValue } from "recoil"
 import { plotlyColorTheme } from "../state"
-=======
 import { getAxisInfo } from "../graphUtil"
->>>>>>> 4e3f1683
 
 const plotDomId = "graph-contour"
 
