--- conflicted
+++ resolved
@@ -32,11 +32,8 @@
 import { PreferentialTrials } from "./PreferentialTrials"
 import { PreferenceHistory } from "./PreferenceHistory"
 import { PreferentialAnalytics } from "./PreferentialAnalytics"
-<<<<<<< HEAD
 import { Settings } from "./Settings"
-=======
 import { PreferentialGraph } from "./PreferentialGraph"
->>>>>>> 984d93d9
 
 interface ParamTypes {
   studyId: string
@@ -179,11 +176,8 @@
         />
       </Box>
     )
-<<<<<<< HEAD
   } else if (page === "settings") {
     content = <Settings />
-  } else if (page === "preferenceHistory") {
-=======
   } else if (page === "graph") {
     content = (
       <Box
@@ -196,7 +190,6 @@
       </Box>
     )
   } else if (page == "preferenceHistory") {
->>>>>>> 984d93d9
     content = <PreferenceHistory studyDetail={studyDetail} />
   }
 
