--- conflicted
+++ resolved
@@ -47,14 +47,14 @@
   default: false,
 })
 
-<<<<<<< HEAD
 export const plotlyColorTheme = atom<PlotlyColorTheme>({
   key: "plotlyDarkColorScale",
   default: {
     dark: "default",
     light: "default",
   },
-=======
+})
+
 export const plotlypyIsAvailableState = atom<boolean>({
   key: "plotlypyIsAvailable",
   default: true,
@@ -63,7 +63,6 @@
 export const studySummariesLoadingState = atom<boolean>({
   key: "studySummariesLoadingState",
   default: false,
->>>>>>> 390df14f
 })
 
 export const useStudyDetailValue = (studyId: number): StudyDetail | null => {
