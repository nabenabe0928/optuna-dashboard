--- conflicted
+++ resolved
@@ -99,12 +99,9 @@
   preferences?: [number, number][]
   preference_history?: PreferenceHistoryResponse[]
   plotly_graph_objects: PlotlyGraphObject[]
-<<<<<<< HEAD
   artifacts: Artifact[]
-=======
   feedback_component_type: FeedbackComponentType
   skipped_trial_numbers?: number[]
->>>>>>> e0cecb1e
 }
 
 export const getStudyDetailAPI = (
@@ -146,11 +143,8 @@
           convertPreferenceHistory
         ),
         plotly_graph_objects: res.data.plotly_graph_objects,
-<<<<<<< HEAD
         artifacts: res.data.artifacts,
-=======
         skipped_trial_numbers: res.data.skipped_trial_numbers ?? [],
->>>>>>> e0cecb1e
       }
     })
 }
