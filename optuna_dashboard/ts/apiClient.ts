import axios from "axios"

const axiosInstance = axios.create({ baseURL: API_ENDPOINT })

type APIMeta = {
  artifact_is_available: boolean
}

export const getMetaInfoAPI = (): Promise<APIMeta> => {
  return axiosInstance
    .get<APIMeta>(`/api/meta`)
    .then<APIMeta>((res) => res.data)
}

interface TrialResponse {
  trial_id: number
  study_id: number
  number: number
  state: TrialState
  values?: TrialValueNumber[]
  intermediate_values: TrialIntermediateValue[]
  datetime_start?: string
  datetime_complete?: string
  params: TrialParam[]
  fixed_params: {
    name: string
    param_external_value: string
  }[]
  user_attrs: Attribute[]
  note: Note
  artifacts: Artifact[]
  constraints: number[]
}

const convertTrialResponse = (res: TrialResponse): Trial => {
  return {
    trial_id: res.trial_id,
    study_id: res.study_id,
    number: res.number,
    state: res.state,
    values: res.values,
    intermediate_values: res.intermediate_values,
    datetime_start: res.datetime_start
      ? new Date(res.datetime_start)
      : undefined,
    datetime_complete: res.datetime_complete
      ? new Date(res.datetime_complete)
      : undefined,
    params: res.params,
    fixed_params: res.fixed_params,
    user_attrs: res.user_attrs,
    note: res.note,
    artifacts: res.artifacts,
    constraints: res.constraints,
  }
}

interface PreferenceHistoryResponce {
  history: {
    id: string
    preference_id: string
    candidates: number[]
    clicked: number
    mode: PreferenceFeedbackMode
    timestamp: string
    preferences: [number, number][]
  }
  is_removed: boolean
}

const convertPreferenceHistory = (
  res: PreferenceHistoryResponce
): PreferenceHistory => {
  return {
    id: res.history.id,
    preference_id: res.history.preference_id,
    candidates: res.history.candidates,
    clicked: res.history.clicked,
    feedback_mode: res.history.mode,
    timestamp: new Date(res.history.timestamp),
    preferences: res.history.preferences,
    is_removed: res.is_removed,
  }
}

interface StudyDetailResponse {
  name: string
  datetime_start: string
  directions: StudyDirection[]
  user_attrs: Attribute[]
  trials: TrialResponse[]
  best_trials: TrialResponse[]
  intersection_search_space: SearchSpaceItem[]
  union_search_space: SearchSpaceItem[]
  union_user_attrs: AttributeSpec[]
  has_intermediate_values: boolean
  note: Note
  is_preferential: boolean
  objective_names?: string[]
  form_widgets?: FormWidgets
  preferences?: [number, number][]
  preference_history?: PreferenceHistoryResponce[]
  plotly_graph_objects: PlotlyGraphObject[]
<<<<<<< HEAD
  feedback_component_type?: FeedbackComponentType
  feedback_artifact_key?: string
=======
  skipped_trials?: number[]
>>>>>>> 76356eb2
}

export const getStudyDetailAPI = (
  studyId: number,
  nLocalTrials: number
): Promise<StudyDetail> => {
  return axiosInstance
    .get<StudyDetailResponse>(`/api/studies/${studyId}`, {
      params: {
        after: nLocalTrials,
      },
    })
    .then((res) => {
      const trials = res.data.trials.map((trial): Trial => {
        return convertTrialResponse(trial)
      })
      const best_trials = res.data.best_trials.map((trial): Trial => {
        return convertTrialResponse(trial)
      })
      return {
        id: studyId,
        name: res.data.name,
        datetime_start: new Date(res.data.datetime_start),
        directions: res.data.directions,
        user_attrs: res.data.user_attrs,
        trials: trials,
        best_trials: best_trials,
        union_search_space: res.data.union_search_space,
        intersection_search_space: res.data.intersection_search_space,
        union_user_attrs: res.data.union_user_attrs,
        has_intermediate_values: res.data.has_intermediate_values,
        note: res.data.note,
        objective_names: res.data.objective_names,
        form_widgets: res.data.form_widgets,
        is_preferential: res.data.is_preferential,
        feedback_component_type: res.data.feedback_component_type
          ? (res.data.feedback_component_type as FeedbackComponentType)
          : "Note",
        feedback_artifact_key: res.data.feedback_artifact_key,
        preferences: res.data.preferences,
        preference_history: res.data.preference_history?.map(
          convertPreferenceHistory
        ),
        plotly_graph_objects: res.data.plotly_graph_objects,
        skipped_trials: res.data.skipped_trials ?? [],
      }
    })
}

interface StudySummariesResponse {
  study_summaries: {
    study_id: number
    study_name: string
    directions: StudyDirection[]
    user_attrs: Attribute[]
    is_preferential: boolean
    datetime_start?: string
  }[]
}

export const getStudySummariesAPI = (): Promise<StudySummary[]> => {
  return axiosInstance
    .get<StudySummariesResponse>(`/api/studies`, {})
    .then((res) => {
      return res.data.study_summaries.map((study): StudySummary => {
        return {
          study_id: study.study_id,
          study_name: study.study_name,
          directions: study.directions,
          user_attrs: study.user_attrs,
          is_preferential: study.is_preferential,
          datetime_start: study.datetime_start
            ? new Date(study.datetime_start)
            : undefined,
        }
      })
    })
}

interface CreateNewStudyResponse {
  study_summary: {
    study_id: number
    study_name: string
    directions: StudyDirection[]
    user_attrs: Attribute[]
    is_preferential: boolean
    datetime_start?: string
  }
}

export const createNewStudyAPI = (
  studyName: string,
  directions: StudyDirection[]
): Promise<StudySummary> => {
  return axiosInstance
    .post<CreateNewStudyResponse>(`/api/studies`, {
      study_name: studyName,
      directions,
    })
    .then((res) => {
      const study_summary = res.data.study_summary
      return {
        study_id: study_summary.study_id,
        study_name: study_summary.study_name,
        directions: study_summary.directions,
        // best_trial: undefined,
        user_attrs: study_summary.user_attrs,
        is_preferential: study_summary.is_preferential,
        datetime_start: study_summary.datetime_start
          ? new Date(study_summary.datetime_start)
          : undefined,
      }
    })
}

export const deleteStudyAPI = (studyId: number): Promise<void> => {
  return axiosInstance.delete(`/api/studies/${studyId}`).then(() => {
    return
  })
}

type RenameStudyResponse = {
  study_id: number
  study_name: string
  directions: StudyDirection[]
  user_attrs: Attribute[]
  is_prefential: boolean
  datetime_start?: string
}

export const renameStudyAPI = (
  studyId: number,
  studyName: string
): Promise<StudySummary> => {
  return axiosInstance
    .post<RenameStudyResponse>(`/api/studies/${studyId}/rename`, {
      study_name: studyName,
    })
    .then((res) => {
      return {
        study_id: res.data.study_id,
        study_name: res.data.study_name,
        directions: res.data.directions,
        user_attrs: res.data.user_attrs,
        is_preferential: res.data.is_prefential,
        datetime_start: res.data.datetime_start
          ? new Date(res.data.datetime_start)
          : undefined,
      }
    })
}

export const saveStudyNoteAPI = (
  studyId: number,
  note: { version: number; body: string }
): Promise<void> => {
  return axiosInstance
    .put<void>(`/api/studies/${studyId}/note`, note)
    .then(() => {
      return
    })
}

export const saveTrialNoteAPI = (
  studyId: number,
  trialId: number,
  note: { version: number; body: string }
): Promise<void> => {
  return axiosInstance
    .put<void>(`/api/studies/${studyId}/${trialId}/note`, note)
    .then(() => {
      return
    })
}

type UploadArtifactAPIResponse = {
  artifact_id: string
  artifacts: Artifact[]
}

export const uploadArtifactAPI = (
  studyId: number,
  trialId: number,
  fileName: string,
  dataUrl: string
): Promise<UploadArtifactAPIResponse> => {
  return axiosInstance
    .post<UploadArtifactAPIResponse>(`/api/artifacts/${studyId}/${trialId}`, {
      file: dataUrl,
      filename: fileName,
    })
    .then((res) => {
      return res.data
    })
}

export const deleteArtifactAPI = (
  studyId: number,
  trialId: number,
  artifactId: string
): Promise<void> => {
  return axiosInstance
    .delete<void>(`/api/artifacts/${studyId}/${trialId}/${artifactId}`)
    .then(() => {
      return
    })
}

export const tellTrialAPI = (
  trialId: number,
  state: TrialStateFinished,
  values?: number[]
): Promise<void> => {
  const req: { state: TrialState; values?: number[] } = {
    state: state,
    values: values,
  }

  return axiosInstance
    .post<void>(`/api/trials/${trialId}/tell`, req)
    .then(() => {
      return
    })
}

export const saveTrialUserAttrsAPI = (
  trialId: number,
  user_attrs: { [key: string]: number | string }
): Promise<void> => {
  const req = { user_attrs: user_attrs }

  return axiosInstance
    .post<void>(`/api/trials/${trialId}/user-attrs`, req)
    .then(() => {
      return
    })
}

interface ParamImportancesResponse {
  param_importances: ParamImportance[][]
}

export const getParamImportances = (
  studyId: number
): Promise<ParamImportance[][]> => {
  return axiosInstance
    .get<ParamImportancesResponse>(`/api/studies/${studyId}/param_importances`)
    .then((res) => {
      return res.data.param_importances
    })
}

export const reportPreferenceAPI = (
  studyId: number,
  candidates: number[],
  clicked: number
): Promise<void> => {
  return axiosInstance
    .post<void>(`/api/studies/${studyId}/preference`, {
      candidates: candidates,
      clicked: clicked,
      mode: "ChooseWorst",
    })
    .then(() => {
      return
    })
}

export const skipPreferentialTrialAPI = (
  studyId: number,
  trialId: number
): Promise<void> => {
  return axiosInstance
    .post<void>(`/api/studies/${studyId}/${trialId}/skip`)
    .then(() => {
      return
    })
}

export const reportFeedbackComponentAPI = (
  studyId: number,
  component_type: FeedbackComponentType,
  artifact_key?: string
): Promise<void> => {
  return axiosInstance
    .post<void>(`/api/studies/${studyId}/component`, {
      component_type: component_type,
      artifact_key: artifact_key,
    })
    .then(() => {
      return
    })
}<|MERGE_RESOLUTION|>--- conflicted
+++ resolved
@@ -101,12 +101,9 @@
   preferences?: [number, number][]
   preference_history?: PreferenceHistoryResponce[]
   plotly_graph_objects: PlotlyGraphObject[]
-<<<<<<< HEAD
   feedback_component_type?: FeedbackComponentType
   feedback_artifact_key?: string
-=======
   skipped_trials?: number[]
->>>>>>> 76356eb2
 }
 
 export const getStudyDetailAPI = (
