--- conflicted
+++ resolved
@@ -56,23 +56,14 @@
 }
 
 interface PreferenceHistoryResponce {
-<<<<<<< HEAD
-  id: string
-  candidates: number[]
-  clicked: number
-  mode: PreferenceFeedbackMode
-  timestamp: string
-=======
   history: {
     id: string
-    preference_id: string
     candidates: number[]
     clicked: number
     mode: PreferenceFeedbackMode
     timestamp: string
     preferences: [number, number][]
   }
->>>>>>> 1c3cb84d
   is_removed: boolean
 }
 
@@ -80,23 +71,13 @@
   res: PreferenceHistoryResponce
 ): PreferenceHistory => {
   return {
-<<<<<<< HEAD
-    id: res.id,
-    candidates: res.candidates,
-    clicked: res.clicked,
-    feedback_mode: res.mode,
-    timestamp: new Date(res.timestamp),
-    isRemoved: res.is_removed,
-=======
     id: res.history.id,
-    preference_id: res.history.preference_id,
     candidates: res.history.candidates,
     clicked: res.history.clicked,
     feedback_mode: res.history.mode,
     timestamp: new Date(res.history.timestamp),
     preferences: res.history.preferences,
     is_removed: res.is_removed,
->>>>>>> 1c3cb84d
   }
 }
 
