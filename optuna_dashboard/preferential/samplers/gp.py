from __future__ import annotations

import math
from typing import Any
from typing import Callable

import botorch.acquisition.analytic
import botorch.models.model
import botorch.optim
import botorch.posteriors.gpytorch
import gpytorch.constraints
import gpytorch.kernels
from gpytorch.likelihoods.gaussian_likelihood import Prior
import numpy as np
import optuna
import optuna._transform
import torch
from torch import Tensor

from .._system_attrs import get_preferences


def _orthants_MVN_Gibbs_sampling(cov_inv: Tensor, cycles: int, initial_sample: Tensor) -> Tensor:
    dim = cov_inv.shape[0]
    assert cov_inv.shape == (dim, dim)

    sample_chain = initial_sample
    conditional_std = 1 / torch.sqrt(torch.diag(cov_inv))
    scaled_cov_inv = cov_inv / torch.diag(cov_inv)[:, None]

    out = torch.empty((cycles + 1, dim), dtype=torch.float64)
    out[0, :] = sample_chain

    for i in range(cycles):
        for j in range(dim):
            conditional_mean = sample_chain[j] - scaled_cov_inv[j] @ sample_chain
            sample_chain[j] = (
                _one_side_trunc_norm_sampling(lower=-conditional_mean / conditional_std[j])
                * conditional_std[j]
                + conditional_mean
            )
        out[i + 1, :] = sample_chain

    return out


def _one_side_trunc_norm_sampling(lower: Tensor) -> Tensor:
    if lower > 4.0:
        r = torch.clamp_min(torch.rand(torch.Size(()), dtype=torch.float64), min=1e-300)
        return (lower * lower - 2 * r.log()).sqrt()
    else:
        SQRT2 = math.sqrt(2)
        r = torch.rand(torch.Size(()), dtype=torch.float64) * torch.erfc(lower / SQRT2)
        while 1 - r == 1:
            r = torch.rand(torch.Size(()), dtype=torch.float64) * torch.erfc(lower / SQRT2)
        return torch.erfinv(1 - r) * SQRT2


_orthants_MVN_Gibbs_sampling_jit = torch.jit.script(_orthants_MVN_Gibbs_sampling)


def _compute_cov_diff_diff_inv(preferences: Tensor, cov_x_x: Tensor, noise_var: Tensor) -> Tensor:
    N = cov_x_x.shape[0]
    M = preferences.shape[0]

    # (sI + A K A^T)^-1 = s^-1 I - s^-2 A(K^-1 + s^-1 A^T A)^-1 A^T
    # (K^-1 + s^-1 A^T A)^-1 = K (I + s^-1 A^T A K)^-1  (To avoid computing K^-1)

    I_plus_sinv_AT_A_K = torch.eye(N, dtype=torch.float64)
    A_K = cov_x_x[preferences[:, 0], :] - cov_x_x[preferences[:, 1], :]
    I_plus_sinv_AT_A_K.index_add_(0, preferences[:, 0], A_K * (1 / noise_var))
    I_plus_sinv_AT_A_K.index_add_(0, preferences[:, 1], A_K * (-1 / noise_var))
    schur_inv: Tensor = torch.linalg.solve(I_plus_sinv_AT_A_K, cov_x_x, left=False)
    cov_diff_diff_inv = schur_inv[:, preferences[:, 0]] - schur_inv[:, preferences[:, 1]]
    cov_diff_diff_inv = (
        cov_diff_diff_inv[preferences[:, 0], :] - cov_diff_diff_inv[preferences[:, 1], :]
    )
    cov_diff_diff_inv *= -1 / noise_var**2
    idx_M = torch.arange(M)
    cov_diff_diff_inv[idx_M, idx_M] += 1.0 / noise_var

    return cov_diff_diff_inv


class _SampledGP(botorch.models.model.Model):
    def __init__(
        self,
        kernel_func: Callable[[Tensor, Tensor], Tensor],
        x: Tensor,
        preferences: Tensor,
        noise_var: Tensor,
        diff: Tensor,
    ) -> None:
        super().__init__()
        self.kernel_func = kernel_func
        self.x = x
        self.preferences = preferences
        self.diff = diff
        self.noise_var = noise_var
        self._cov_diff_diff_inv = _compute_cov_diff_diff_inv(
            preferences=preferences,
            cov_x_x=self.kernel_func(x, x),
            noise_var=noise_var,
        )

    def posterior(
        self,
        X: Tensor,
        output_indices: list[int] | None = None,
        observation_noise: bool = False,
        posterior_transform: Any | None = None,
        **kwargs: Any,
    ) -> botorch.posteriors.gpytorch.GPyTorchPosterior:
        assert posterior_transform is None
        assert output_indices is None
        assert self.x.shape[-1] == X.shape[-1]

        x_expanded = self.x.expand(X.shape[:-2] + (self.x.shape[-2], X.shape[-1]))

        cov_X_x = self.kernel_func(X, x_expanded)
        cov_X_diff = cov_X_x[..., self.preferences[:, 0]] - cov_X_x[..., self.preferences[:, 1]]

        mean = cov_X_diff @ (self._cov_diff_diff_inv @ self.diff)
        cov = self.kernel_func(X, X) - cov_X_diff @ self._cov_diff_diff_inv @ cov_X_diff.transpose(
            -1, -2
        )
        if observation_noise:
            idx = torch.arange(cov.shape[-1])
            cov[..., idx, idx] += self.noise_var

        return botorch.posteriors.gpytorch.GPyTorchPosterior(
            distribution=gpytorch.distributions.MultivariateNormal(
                mean=mean,
                covariance_matrix=cov,
            )
        )

    @property
    def batch_shape(self) -> torch.Size:
        return torch.Size()

    @property
    def num_outputs(self) -> int:
        return 1


def _truncnorm_mean_var_logz(alpha: Tensor) -> tuple[Tensor, Tensor, Tensor]:
    SQRT_HALF = math.sqrt(0.5)
    SQRT_HALF_PI = math.sqrt(0.5 * math.pi)
    logz = torch.special.log_ndtr(-alpha)
    mean = 1 / (SQRT_HALF_PI * torch.special.erfcx(alpha * SQRT_HALF))
    var = 1 - mean * (mean - alpha)
    return (mean, var, logz)


def _orthants_MVN_EP(
    cov0: Tensor, preferences: Tensor, noise_var: Tensor, cycles: int
) -> tuple[Tensor, Tensor, Tensor]:
    N = cov0.shape[0]
    M = preferences.shape[0]
    mu = torch.zeros(N, dtype=cov0.dtype)
    cov = cov0.clone()
    virtual_obs_a = [torch.tensor(0.0, dtype=cov0.dtype) for _ in range(M)]
    virtual_obs_b = [torch.tensor(0.0, dtype=cov0.dtype) for _ in range(M)]
    log_zs = torch.zeros(M, dtype=cov0.dtype)

    for _ in range(cycles):
        for i in range(M):
            pref_i = preferences[i, :]
            mean1 = mu[pref_i[0]] - mu[pref_i[1]]
            Sxy = cov[pref_i[0]] - cov[pref_i[1]]
            var1 = Sxy[pref_i[0]] - Sxy[pref_i[1]]

            r0 = (1 - var1 * virtual_obs_a[i]).reciprocal()
            var0 = var1 * r0
            mean0 = (mean1 + var1 * virtual_obs_b[i]) * r0

            obs_var = var0 + noise_var
            obs_sigma = torch.sqrt(obs_var)
            alpha = -mean0 / torch.clamp_min(obs_sigma, min=1e-20)
            mean_norm, var_norm, logz = _truncnorm_mean_var_logz(alpha)

            kalman_factor = var0 / torch.clamp_min(obs_var, min=1e-20)
            mean2 = mean0 + obs_sigma * mean_norm * kalman_factor
            var2 = kalman_factor * (noise_var + var_norm * var0)

            var1_var2_inv = torch.clamp_min(var1 * var2, min=1e-20).reciprocal()
            db = (mean1 * var2 - mean2 * var1) * var1_var2_inv
            da = (var1 - var2) * var1_var2_inv
            virtual_obs_b[i] = virtual_obs_b[i] + db
            virtual_obs_a[i] = virtual_obs_a[i] + da

            dr = (1 + var1 * da).reciprocal()
            mu = mu - Sxy * ((db + mean1 * da) * dr)
            cov = cov - (Sxy[:, None] * (da * dr)) @ Sxy[None, :]
            log_zs[i] = logz
    return (mu, cov, torch.sum(log_zs))


_orthants_MVN_EP_jit = torch.jit.script(_orthants_MVN_EP)


class _PreferentialGP:
    def __init__(self, kernel: gpytorch.kernels.Kernel, noise_prior: Prior, dims: int) -> None:
        self.kernel = kernel
        self.noise_prior = noise_prior
        self.dims = dims

        self.diff = torch.empty((0,), dtype=torch.float64, requires_grad=False)
        self.log_noise = torch.nn.Parameter(
            torch.tensor(0.0, dtype=torch.float64), requires_grad=True
        )

    def fit_params_EP(self, X: Tensor, preferences: Tensor) -> None:
        if len(preferences) == 0:
            return
        tolerance = 1e-3
        max_iter = 100

        optim = torch.optim.LBFGS([*self.kernel.parameters(), self.log_noise])

        last_params = [p.detach().clone() for p in optim.param_groups[0]["params"]]
        for _ in range(max_iter):

            def closure() -> Tensor:
                optim.zero_grad()
                noise = self.log_noise.exp()
                cov0 = self.kernel.forward(X, X).to_dense()
                _, _, logz = _orthants_MVN_EP_jit(cov0, preferences, noise, cycles=2)

                loss = -logz - self.noise_prior.log_prob(noise)
                for _, _, prior, param, _ in self.kernel.named_priors():
                    loss = loss - prior.log_prob(param(self.kernel)).sum()

                loss.backward()
                return loss

            optim.step(closure)

            # Check for convergence
            params = optim.param_groups[0]["params"]
            for p_old, p_new in zip(last_params, params):
                if torch.max(torch.abs(p_old - p_new)) > tolerance:
                    break
            else:
                break
            last_params = [p.detach().clone() for p in params]

    def sample_gp(self, x: Tensor, preferences: Tensor) -> _SampledGP:
        self.fit_params_EP(x, preferences)
        print({name: p.exp() for name, p in self.kernel.named_parameters()})
        print({"noise": self.log_noise.exp()})

        with torch.no_grad():
            cov_diff_diff_inv = _compute_cov_diff_diff_inv(
                preferences=preferences,
                cov_x_x=self.kernel(x, x).to_dense(),
                noise_var=self.log_noise.exp(),
            )

            original_diff_size = len(self.diff)
            self.diff.resize_(len(preferences))
            self.diff[original_diff_size:] = 0.0

            self.diff = _orthants_MVN_Gibbs_sampling_jit(
                cov_inv=cov_diff_diff_inv,
                initial_sample=self.diff,
                cycles=20,
            )[-1]
            return _SampledGP(
                kernel_func=lambda x1, x2: self.kernel(x1, x2).to_dense(),
                x=x,
                preferences=preferences,
                noise_var=self.log_noise.exp(),
                diff=self.diff,
            )


class PreferentialGPSampler(optuna.samplers.BaseSampler):
    def __init__(
        self,
        *,
        kernel: gpytorch.kernels.Kernel | None = None,
        noise_prior: Prior | None = None,
        independent_sampler: optuna.samplers.BaseSampler | None = None,
        seed: int | None = None,
    ) -> None:
        self.kernel = kernel
        self.noise_prior = noise_prior or gpytorch.priors.GammaPrior(5.0, 50.0)

        self._rng = np.random.RandomState(seed)
        self.independent_sampler = independent_sampler or optuna.samplers.RandomSampler(
            seed=self._rng.randint(2**32)
        )

        self._search_space = optuna.search_space.IntersectionSearchSpace()
        self._gp: _PreferentialGP | None = None

    def reseed_rng(self) -> None:
        self.independent_sampler.reseed_rng()
        self._rng = np.random.RandomState()

    def infer_relative_search_space(
        self, study: optuna.Study, trial: optuna.trial.FrozenTrial
    ) -> dict[str, optuna.distributions.BaseDistribution]:
        return self._search_space.calculate(study)

    def sample_relative(
        self,
        study: optuna.Study,
        trial: optuna.trial.FrozenTrial,
        search_space: dict[str, optuna.distributions.BaseDistribution],
    ) -> dict[str, Any]:
        preferences = get_preferences(study._study_id, study._storage)
        if len(preferences) == 0:
            return {}

        trials = study.get_trials(deepcopy=False)
        trials_with_preference = list({t for (b, w) in preferences for t in (b, w)})
        ids = {t: i for i, t in enumerate(trials_with_preference)}

<<<<<<< HEAD
        trans = optuna._transform._SearchSpaceTransform(
            search_space, transform_log=True, transform_step=True, transform_0_1=True
        )
        params = torch.tensor(
            np.array([trans.transform(trials[t].params) for t in trials_with_preference]),
            dtype=torch.float64,
        )
        pref_ids = torch.tensor([[ids[b], ids[w]] for b, w in preferences], dtype=torch.int32)
        with torch.random.fork_rng():
            torch.manual_seed(self._rng.randint(2**32))
=======
            preferences = get_preferences(study.system_attrs)
            trials = study.get_trials(deepcopy=False)
            if len(preferences) == 0:
                return {}
>>>>>>> 545f9feb

            self._gp = self._gp or _PreferentialGP(
                kernel=self.kernel
                or gpytorch.kernels.MaternKernel(
                    nu=1.5,
                    ard_num_dims=len(trans.bounds),
                    lengthscale_prior=gpytorch.priors.GammaPrior(5.0, 10.0),
                    lengthscale_constraint=gpytorch.constraints.GreaterThan(
                        0.0,
                        transform=torch.exp,
                        inv_transform=torch.log,
                    ),
                ),
                noise_prior=self.noise_prior,
                dims=len(trans.bounds),
            )
            if self._gp.dims != len(trans.bounds):
                raise NotImplementedError(
                    "The search space has changed. "
                    "Dynamic search space is not supported in PreferentialGPSampler."
                )

            sampled_gp = self._gp.sample_gp(params, pref_ids)
            acqf = botorch.acquisition.analytic.LogExpectedImprovement(
                model=sampled_gp,
                best_f=torch.max(sampled_gp.posterior(params[:, None, :]).mean),
            )

            # TODO: Make it possible to apply it on categorical variables
            candidates, _ = botorch.optim.optimize_acqf(
                acq_function=acqf,
                bounds=torch.from_numpy(trans.bounds.T),
                q=1,
                num_restarts=10,
                raw_samples=512,
                options={"batch_limit": 5, "maxiter": 200},
                sequential=True,
            )
            next_x = trans.untransform(candidates[0].detach().numpy())
            return next_x

    def sample_independent(
        self,
        study: optuna.Study,
        trial: optuna.trial.FrozenTrial,
        param_name: str,
        param_distribution: optuna.distributions.BaseDistribution,
    ) -> Any:
        return self.independent_sampler.sample_independent(
            study, trial, param_name, param_distribution
        )<|MERGE_RESOLUTION|>--- conflicted
+++ resolved
@@ -311,15 +311,14 @@
         trial: optuna.trial.FrozenTrial,
         search_space: dict[str, optuna.distributions.BaseDistribution],
     ) -> dict[str, Any]:
-        preferences = get_preferences(study._study_id, study._storage)
+        preferences = get_preferences(study.system_attrs)
         if len(preferences) == 0:
             return {}
 
         trials = study.get_trials(deepcopy=False)
         trials_with_preference = list({t for (b, w) in preferences for t in (b, w)})
         ids = {t: i for i, t in enumerate(trials_with_preference)}
-
-<<<<<<< HEAD
+        
         trans = optuna._transform._SearchSpaceTransform(
             search_space, transform_log=True, transform_step=True, transform_0_1=True
         )
@@ -330,12 +329,6 @@
         pref_ids = torch.tensor([[ids[b], ids[w]] for b, w in preferences], dtype=torch.int32)
         with torch.random.fork_rng():
             torch.manual_seed(self._rng.randint(2**32))
-=======
-            preferences = get_preferences(study.system_attrs)
-            trials = study.get_trials(deepcopy=False)
-            if len(preferences) == 0:
-                return {}
->>>>>>> 545f9feb
 
             self._gp = self._gp or _PreferentialGP(
                 kernel=self.kernel
