--- conflicted
+++ resolved
@@ -35,26 +35,13 @@
     return preference_id
 
 
-<<<<<<< HEAD
-def _get_preferences(system_attrs: dict[str, Any]) -> list[tuple[int, int]]:
-    preferences: list[tuple[int, int]] = []
-    for k, v in system_attrs.items():
-=======
 def get_preferences(study_system_attrs: dict[str, Any]) -> list[tuple[int, int]]:
     preferences: list[tuple[int, int]] = []
     for k, v in study_system_attrs.items():
->>>>>>> bffe7c45
         if not k.startswith(_SYSTEM_ATTR_PREFIX_PREFERENCE):
             continue
         preferences.extend(v)  # type: ignore
     return preferences
-
-
-def get_preferences(
-    study_id: int,
-    storage: BaseStorage,
-) -> list[tuple[int, int]]:
-    return _get_preferences(storage.get_study_system_attrs(study_id))
 
 
 def report_skip(
