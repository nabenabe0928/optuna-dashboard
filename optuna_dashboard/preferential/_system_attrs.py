--- conflicted
+++ resolved
@@ -35,25 +35,19 @@
     return preference_id
 
 
-<<<<<<< HEAD
-def get_preference(study_id: int, storage: BaseStorage, uuid: str) -> list[tuple[int, int]]:
-    system_attrs = storage.get_study_system_attrs(study_id)
-    return system_attrs.get(_SYSTEM_ATTR_PREFIX_PREFERENCE + uuid, [])  # type: ignore
-
-
-def get_preferences(
-    study_id: int,
-    storage: BaseStorage,
-) -> list[tuple[int, int]]:
-=======
 def get_preferences(study_system_attrs: dict[str, Any]) -> list[tuple[int, int]]:
->>>>>>> 545f9feb
     preferences: list[tuple[int, int]] = []
     for k, v in study_system_attrs.items():
         if not k.startswith(_SYSTEM_ATTR_PREFIX_PREFERENCE):
             continue
         preferences.extend(v)  # type: ignore
     return preferences
+
+
+def is_preference_valid(study_system_attrs: dict[str, Any], uuid: str) -> bool:
+    key = _SYSTEM_ATTR_PREFIX_PREFERENCE + uuid
+    preference = study_system_attrs.get(key, [])
+    return len(preference) == 0
 
 
 def report_skip(
