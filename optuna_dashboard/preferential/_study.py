from __future__ import annotations

import copy
from typing import Any
from typing import Container
from typing import Iterable

import optuna
from optuna import logging
from optuna.distributions import BaseDistribution
from optuna.samplers import BaseSampler
from optuna.samplers import RandomSampler
from optuna.trial import FrozenTrial
from optuna.trial import TrialState
from optuna_dashboard.preferential._system_attrs import get_n_generate
from optuna_dashboard.preferential._system_attrs import get_preferences
from optuna_dashboard.preferential._system_attrs import is_skipped_trial
from optuna_dashboard.preferential._system_attrs import report_preferences
from optuna_dashboard.preferential._system_attrs import set_n_generate


_logger = logging.get_logger(__name__)
_SYSTEM_ATTR_PREFERENTIAL_STUDY = "preference:is_preferential"
_SYSTEM_ATTR_COMPARISON_READY = "preference:comparison_ready"


class PreferentialStudy:
    """A Study-like class for preferential optimization.

    This object provides interfaces to create a new `Trial`_, set/get results
    of pairwise comparison called preferences.

    .. _Trial: https://optuna.readthedocs.io/en/stable/reference/generated/\
    optuna.trial.Trial.html#optuna.trial.Trial

    Note that the direct use of this constructor is not recommended.
    To create and load a study, please refer to the documentation of
    :func:`~optuna_dashboard.preferential.create_study` and
    :func:`~optuna_dashboard.preferential.load_study` respectively.
    """

    def __init__(self, study: optuna.Study) -> None:
        self._study = study

    @property
    def trials(self) -> list[FrozenTrial]:
        """Return the all trials.

        .. seealso::

            See `Study.trials`_ for details.

            .. _Study.trials: https://optuna.readthedocs.io/en/stable/reference/generated/\
            optuna.study.Study.html#optuna.study.Study.trials

        Returns:
            A list of FrozenTrial object
        """
        return self._study.trials

    @property
    def best_trials(self) -> list[FrozenTrial]:
        """Return the trials that is not dominated by other trials.

        Returns:
            A list of FrozenTrial object
        """
        return get_best_trials(self._study._study_id, self._study._storage)

    @property
    def study_name(self) -> str:
        """Return the name of the study.

        Returns:
            A string object
        """
        return self._study.study_name

    @property
    def user_attrs(self) -> dict[str, Any]:
        """Return user attributes of the study.

        .. seealso::

            See `Study.user_attrs`_ for details.

            .. _Study.user_attrs: https://optuna.readthedocs.io/en/stable/reference/\
            generated/optuna.study.Study.html#optuna.study.Study.user_attrs

        Returns:
            A dictionary containing all user attributes
        """
        return self._study.user_attrs

    @property
    def preferences(self) -> list[tuple[FrozenTrial, FrozenTrial]]:
        """Return results of pairwise comparison.

        Returns:
            A list of the pair of FrozenTrial objects. The left trial is better than the right one.
        """
        return self.get_preferences(deepcopy=True)

    def get_trials(
        self,
        deepcopy: bool = True,
        states: Container[optuna.trial.TrialState] | None = None,
    ) -> list[FrozenTrial]:
        """Return the trials that is not dominated by other trials.

        .. seealso::

            See `Study.get_trials`_ for details.

            .. _Study.get_trials: https://optuna.readthedocs.io/en/stable/reference/\
            generated/optuna.study.Study.html#optuna.study.Study.get_trials

        Args:
            deepcopy:
                Flag to control whether to apply ``copy.deepcopy()`` to the trials.
                Note that if you set the flag to :obj:`False`, you shouldn't mutate
                any fields of the returned trial. Otherwise the internal state of
                the study may corrupt and unexpected behavior may happen.
            states:
                Trial states to filter on. If :obj:`None`, include all states.

        Returns:
            A list of FrozenTrial object
        """
        return self._study.get_trials(deepcopy, states)

    def ask(self, fixed_distributions: dict[str, BaseDistribution] | None = None) -> optuna.Trial:
        """Create a new trial from which hyperparameters can be suggested.

        .. seealso::

            See `Study.ask`_ for details.

            .. _Study.ask: https://optuna.readthedocs.io/en/stable/reference/\
            generated/optuna.study.Study.html#optuna.study.Study.ask

        Args:
            fixed_distributions:
                A dictionary containing the parameter names and parameter's distributions. Each
                parameter in this dictionary is automatically suggested for the returned trial,
                even when the suggest method is not explicitly invoked by the user. If this
                argument is set to :obj:`None`, no parameter is automatically suggested.

        Returns:
            A Trial object.
        """
        return self._study.ask(fixed_distributions)

    def add_trial(self, trial: FrozenTrial) -> None:
        """Add a trial to the study.

        .. seealso::

            See `Study.add_trials()`_ for details.

            .. _Study.add_trials(): https://optuna.readthedocs.io/en/stable/reference/\
            generated/optuna.study.Study.html#optuna.study.Study.add_trials
        """
        self._study.add_trial(trial)

    def add_trials(self, trials: Iterable[FrozenTrial]) -> None:
        """Add trials to the study.

        .. seealso::

            See `Study.add_trials()`_ for details.

            .. _Study.add_trials(): https://optuna.readthedocs.io/en/stable/reference/\
            generated/optuna.study.Study.html#optuna.study.Study.add_trials
        """
        self._study.add_trials(trials)

    def report_preference(
        self,
        better_trials: FrozenTrial | list[FrozenTrial],
        worse_trials: FrozenTrial | list[FrozenTrial],
    ) -> None:
        """Report results of pairwise comparison.

        Args:
            better_trials:
                Trials that are better than worse_trials.
            worse_trials:
                Trials that are worse than better_trials.
        """
        if not isinstance(better_trials, list):
            better_trials = [better_trials]
        if not isinstance(worse_trials, list):
            worse_trials = [worse_trials]

        report_preferences(
            self._study._study_id,
            self._study._storage,
            [(b.number, w.number) for b in better_trials for w in worse_trials],
        )

    def get_preferences(self, *, deepcopy: bool = True) -> list[tuple[FrozenTrial, FrozenTrial]]:
        """Return results of pairwise comparison.

        Args:
            deepcopy:
                Flag to control whether to apply ``copy.deepcopy()`` to the trials.
                Note that if you set the flag to :obj:`False`, you shouldn't mutate
                any fields of the returned trial. Otherwise the internal state of
                the study may corrupt and unexpected behavior may happen.

        Returns:
            A list of the pair of FrozenTrial objects. The left trial is better than the right one.
        """
        trials = self._study.get_trials(deepcopy=deepcopy)
        preferences = get_preferences(self._study._study_id, self._study._storage)
        return [(trials[better], trials[worse]) for (better, worse) in preferences]

    def set_user_attr(self, key: str, value: Any) -> None:
        """Set a user attribute to the study.

        Args:
            key: A key string of the attribute.
            value: A value of the attribute. The value should be JSON serializable.

        .. seealso::

            See the `tutorial for user attributes <https://optuna.readthedocs.io/en/stable/\
            tutorial/20_recipes/003_attributes.html>`_ on Optuna's documentation.
        """
        self._study.set_user_attr(key, value)

    def mark_comparison_ready(self, trial_or_number: optuna.Trial | int) -> None:
        """Mark trials ready to compare.

        Args:
            trial_or_number:
                A Trial object or trial_number.
        """
        storage = self._study._storage
        if isinstance(trial_or_number, optuna.Trial):
            trial_id = trial_or_number._trial_id
        elif isinstance(trial_or_number, int):
            trial_id = storage.get_trial_id_from_study_id_trial_number(
                self._study._study_id, trial_or_number
            )
        else:
            raise RuntimeError("Unexpected trial type")
        storage.set_trial_system_attr(trial_id, _SYSTEM_ATTR_COMPARISON_READY, True)

    def should_generate(self) -> bool:
        """Return whether the generator should generate a new trial now.

        Returns :obj:`True` if the number of trials not reported bad and not skipped are less than
        :attr:`~optuna_dashboard.preferential.PreferentialStudy.n_generate`. Users are recommended
        to generate a new trial if this method returns :obj:`True`, and to wait for human
        evaluation if this method returns :obj:`False`.
        """
<<<<<<< HEAD
        return (
            len(get_active_trials(self._study._study_id, self._study._storage)) < self.n_generate
        )
=======
        return len(self.best_trials) < get_n_generate(self._study.system_attrs)
>>>>>>> 7608f1bb


def get_active_trials(study_id: int, storage: optuna.storages.BaseStorage) -> list[FrozenTrial]:
    preferences = get_preferences(study_id, storage)
    worse_numbers = {worse for _, worse in preferences}
    study_system_attrs = storage.get_study_system_attrs(study_id)
    active_trials = []
    for t in storage.get_all_trials(
        study_id, deepcopy=False, states=(TrialState.COMPLETE, TrialState.RUNNING)
    ):
        if t.number in worse_numbers:
            continue
        if is_skipped_trial(t._trial_id, study_system_attrs):
            continue
        active_trials.append(copy.deepcopy(t))
    return active_trials


def get_best_trials(study_id: int, storage: optuna.storages.BaseStorage) -> list[FrozenTrial]:
    preferences = get_preferences(study_id, storage)
    worse_numbers = {worse for _, worse in preferences}
    nondominated_numbers = {better for better, _ in preferences if better not in worse_numbers}
    trials = storage.get_all_trials(
        study_id, deepcopy=False, states=(TrialState.COMPLETE, TrialState.RUNNING)
    )

    study_system_attrs = storage.get_study_system_attrs(study_id)

    best_trials = []
    for n in nondominated_numbers:
        t = trials[n]
        if is_skipped_trial(t._trial_id, study_system_attrs):
            continue
        best_trials.append(copy.deepcopy(t))
    return best_trials


def create_study(
    *,
    n_generate: int,
    storage: str | optuna.storages.BaseStorage | None = None,
    sampler: BaseSampler | None = None,
    study_name: str | None = None,
    load_if_exists: bool = False,
) -> PreferentialStudy:
    """Like ``optuna.create_study()``, but for preferential optimization.

    Example:

        .. testcode::

            import optuna
            from optuna_dashboard.preferential import create_study


            study = create_study()
            trial = study.ask()

    Args:
        n_generate:
            The number of active trials to keep.
            :func:`~optuna_dashboard.preferential.PreferentialStudy.should_generate` returns
            :obj:`True` if the number of trials not reported bad and not skipped are less than
            ``n_generate``.

        storage:
            Database URL. If this argument is set to None, in-memory storage is used, and the
            :class:`~optuna_dashboard.preferential.PreferentialStudy` will not be persistent.

        sampler:
            A sampler object that implements background algorithm for value suggestion.
            If :obj:`None` is specified, `RandomSampler`_ is used. Please note that
            most Optuna samplers does not work efficiently for preferential optimization.

            .. _RandomSampler: https://optuna.readthedocs.io/en/stable/reference/\
            samplers/generated/optuna.samplers.RandomSampler.html

        study_name:
            Study's name. If this argument is set to None, a unique name is generated
            automatically.

        load_if_exists:
            Flag to control the behavior to handle a conflict of study names.
            In the case where a study named ``study_name`` already exists in the ``storage``,
            a :class:`~optuna.exceptions.DuplicatedStudyError` is raised if ``load_if_exists`` is
            set to :obj:`False`.
            Otherwise, the creation of the study is skipped, and the existing one is returned.

    Returns:
        A :class:`~optuna_dashboard.preferential.PreferentialStudy` object.
    """
    try:
        study = optuna.create_study(
            storage=storage,
            sampler=sampler or RandomSampler(),
            study_name=study_name,
        )
        study._storage.set_study_system_attr(
            study._study_id, _SYSTEM_ATTR_PREFERENTIAL_STUDY, True
        )
        set_n_generate(study._study_id, study._storage, n_generate)
        return PreferentialStudy(study)

    except optuna.exceptions.DuplicatedStudyError:
        if load_if_exists:
            assert study_name is not None
            assert storage is not None

            _logger.info(
                "Using an existing study with name '{}' instead of "
                "creating a new one.".format(study_name)
            )
            return load_study(
                study_name=study_name,
                storage=storage,
                sampler=sampler,
            )
        else:
            raise


def load_study(
    *,
    study_name: str | None,
    storage: str | optuna.storages.BaseStorage,
    sampler: BaseSampler | None = None,
) -> PreferentialStudy:
    """Like ``optuna.load_study()``, but for preferential optimization.

    Example:

        .. testsetup::

            import os

            if os.path.exists("example.db"):
                raise RuntimeError("'example.db' already exists. Please remove it.")

        .. testcode::

            import optuna
            from optuna_dashboard.preferential import create_study
            from optuna_dashboard.preferential import load_study

            study = create_study(storage="sqlite:///example.db", study_name="my_study")
            study.ask()

            loaded_study = load_study(study_name="my_study", storage="sqlite:///example.db")
            assert len(loaded_study.trials) == len(study.trials)

        .. testcleanup::

            os.remove("example.db")

    Args:
        study_name:
            Study's name. Each study has a unique name as an identifier. If :obj:`None`, checks
            whether the storage contains a single study, and if so loads that study.
            ``study_name`` is required if there are multiple studies in the storage.
        storage:
            Database URL such as ``sqlite:///example.db``. Please see also the documentation of
            :func:`~optuna.study.create_study` for further details.
        sampler:
            A sampler object that implements background algorithm for value suggestion.
            If :obj:`None` is specified, `RandomSampler`_ is used. Please note that
            most Optuna samplers does not work efficiently for preferential optimization.

            .. _RandomSampler: https://optuna.readthedocs.io/en/stable/reference/samplers/\
            generated/optuna.samplers.RandomSampler.html

    Returns:
        A :class:`~optuna_dashboard.preferential.PreferentialStudy` object.
    """
    study = optuna.load_study(
        study_name=study_name, storage=storage, sampler=sampler or RandomSampler()
    )
    system_attrs = study._storage.get_study_system_attrs(study._study_id)
    if not system_attrs.get(_SYSTEM_ATTR_PREFERENTIAL_STUDY):
        raise ValueError("The study is not a PreferentialStudy.")
    return PreferentialStudy(study)<|MERGE_RESOLUTION|>--- conflicted
+++ resolved
@@ -21,7 +21,6 @@
 
 _logger = logging.get_logger(__name__)
 _SYSTEM_ATTR_PREFERENTIAL_STUDY = "preference:is_preferential"
-_SYSTEM_ATTR_COMPARISON_READY = "preference:comparison_ready"
 
 
 class PreferentialStudy:
@@ -230,24 +229,6 @@
         """
         self._study.set_user_attr(key, value)
 
-    def mark_comparison_ready(self, trial_or_number: optuna.Trial | int) -> None:
-        """Mark trials ready to compare.
-
-        Args:
-            trial_or_number:
-                A Trial object or trial_number.
-        """
-        storage = self._study._storage
-        if isinstance(trial_or_number, optuna.Trial):
-            trial_id = trial_or_number._trial_id
-        elif isinstance(trial_or_number, int):
-            trial_id = storage.get_trial_id_from_study_id_trial_number(
-                self._study._study_id, trial_or_number
-            )
-        else:
-            raise RuntimeError("Unexpected trial type")
-        storage.set_trial_system_attr(trial_id, _SYSTEM_ATTR_COMPARISON_READY, True)
-
     def should_generate(self) -> bool:
         """Return whether the generator should generate a new trial now.
 
@@ -256,29 +237,7 @@
         to generate a new trial if this method returns :obj:`True`, and to wait for human
         evaluation if this method returns :obj:`False`.
         """
-<<<<<<< HEAD
-        return (
-            len(get_active_trials(self._study._study_id, self._study._storage)) < self.n_generate
-        )
-=======
         return len(self.best_trials) < get_n_generate(self._study.system_attrs)
->>>>>>> 7608f1bb
-
-
-def get_active_trials(study_id: int, storage: optuna.storages.BaseStorage) -> list[FrozenTrial]:
-    preferences = get_preferences(study_id, storage)
-    worse_numbers = {worse for _, worse in preferences}
-    study_system_attrs = storage.get_study_system_attrs(study_id)
-    active_trials = []
-    for t in storage.get_all_trials(
-        study_id, deepcopy=False, states=(TrialState.COMPLETE, TrialState.RUNNING)
-    ):
-        if t.number in worse_numbers:
-            continue
-        if is_skipped_trial(t._trial_id, study_system_attrs):
-            continue
-        active_trials.append(copy.deepcopy(t))
-    return active_trials
 
 
 def get_best_trials(study_id: int, storage: optuna.storages.BaseStorage) -> list[FrozenTrial]:
