from __future__ import annotations

import copy
from typing import Any
from typing import Container
from typing import Iterable

import optuna
from optuna import logging
from optuna.distributions import BaseDistribution
from optuna.samplers import BaseSampler
from optuna.samplers import RandomSampler
from optuna.trial import FrozenTrial
from optuna.trial import TrialState
from optuna_dashboard.preferential._system_attrs import get_preferences
from optuna_dashboard.preferential._system_attrs import report_preferences


_logger = logging.get_logger(__name__)
_SYSTEM_ATTR_PREFERENTIAL_STUDY = "preference:is_preferential"
_SYSTEM_ATTR_COMPARISON_READY = "preference:comparison_ready"


class PreferentialStudy:
    """A Study-like class for preferential optimization.

    This object provides interfaces to create a new `Trial`_, set/get results
    of pairwise comparison called preferences.

    .. _Trial: https://optuna.readthedocs.io/en/stable/reference/generated/\
    optuna.trial.Trial.html#optuna.trial.Trial

    Note that the direct use of this constructor is not recommended.
    To create and load a study, please refer to the documentation of
    :func:`~optuna_dashboard.preferential.create_study` and
    :func:`~optuna_dashboard.preferential.load_study` respectively.
    """

    def __init__(self, study: optuna.Study) -> None:
        self._study = study

    @property
    def trials(self) -> list[FrozenTrial]:
        """Return the all trials.

        .. seealso::

            See `Study.trials`_ for details.

            .. _Study.trials: https://optuna.readthedocs.io/en/stable/reference/generated/\
            optuna.study.Study.html#optuna.study.Study.trials

        Returns:
            A list of FrozenTrial object
        """
        return self._study.trials

    @property
    def best_trials(self) -> list[FrozenTrial]:
<<<<<<< HEAD
        """Return the trials that is not dominated by other trials.

        .. seealso::

            See `Study.best_trials`_ for details.

            .. _Study.best_trials: https://optuna.readthedocs.io/en/stable/reference/\
            generated/optuna.study.Study.html#optuna.study.Study.best_trials

        Returns:
            A list of FrozenTrial object
        """
        ready_trials = [
            t
            for t in self._study.get_trials(
                deepcopy=False, states=(TrialState.COMPLETE, TrialState.RUNNING)
            )
            if t.system_attrs.get(_SYSTEM_ATTR_COMPARISON_READY) is True
        ]
        preferences = get_preferences(self._study, deepcopy=False)
        worse_numbers = {worse.number for _, worse in preferences}
        return [copy.deepcopy(t) for t in ready_trials if t.number not in worse_numbers]
=======
        return get_best_trials(self._study._study_id, self._study._storage)
>>>>>>> 5f15f0dd

    @property
    def study_name(self) -> str:
        """Return the name of the study.

        Returns:
            A string object
        """
        return self._study.study_name

    @property
    def user_attrs(self) -> dict[str, Any]:
        """Return user attributes of the study.

        .. seealso::

            See `Study.user_attrs`_ for details.

            .. _Study.user_attrs: https://optuna.readthedocs.io/en/stable/reference/\
            generated/optuna.study.Study.html#optuna.study.Study.user_attrs

        Returns:
            A dictionary containing all user attributes
        """
        return self._study.user_attrs

    @property
    def preferences(self) -> list[tuple[FrozenTrial, FrozenTrial]]:
        """Return results of pairwise comparison.

        Returns:
            A list of the pair of FrozenTrial objects. The left trial is better than the right one.
        """
        return self.get_preferences(deepcopy=True)

    def get_trials(
        self,
        deepcopy: bool = True,
        states: Container[optuna.trial.TrialState] | None = None,
    ) -> list[FrozenTrial]:
        """Return the trials that is not dominated by other trials.

        .. seealso::

            See `Study.get_trials`_ for details.

            .. _Study.get_trials: https://optuna.readthedocs.io/en/stable/reference/\
            generated/optuna.study.Study.html#optuna.study.Study.get_trials

        Args:
            deepcopy:
                Flag to control whether to apply ``copy.deepcopy()`` to the trials.
                Note that if you set the flag to :obj:`False`, you shouldn't mutate
                any fields of the returned trial. Otherwise the internal state of
                the study may corrupt and unexpected behavior may happen.
            states:
                Trial states to filter on. If :obj:`None`, include all states.

        Returns:
            A list of FrozenTrial object
        """
        return self._study.get_trials(deepcopy, states)

    def ask(self, fixed_distributions: dict[str, BaseDistribution] | None = None) -> optuna.Trial:
        """Create a new trial from which hyperparameters can be suggested.

        .. seealso::

            See `Study.ask`_ for details.

            .. _Study.ask: https://optuna.readthedocs.io/en/stable/reference/\
            generated/optuna.study.Study.html#optuna.study.Study.ask

        Args:
            fixed_distributions:
                A dictionary containing the parameter names and parameter's distributions. Each
                parameter in this dictionary is automatically suggested for the returned trial,
                even when the suggest method is not explicitly invoked by the user. If this
                argument is set to :obj:`None`, no parameter is automatically suggested.

        Returns:
            A Trial object.
        """
        return self._study.ask(fixed_distributions)

    def add_trial(self, trial: FrozenTrial) -> None:
        """Add a trial to the study.

        .. seealso::

            See `Study.add_trials()`_ for details.

            .. _Study.add_trials(): https://optuna.readthedocs.io/en/stable/reference/\
            generated/optuna.study.Study.html#optuna.study.Study.add_trials
        """
        self._study.add_trial(trial)

    def add_trials(self, trials: Iterable[FrozenTrial]) -> None:
        """Add trials to the study.

        .. seealso::

            See `Study.add_trials()`_ for details.

            .. _Study.add_trials(): https://optuna.readthedocs.io/en/stable/reference/\
            generated/optuna.study.Study.html#optuna.study.Study.add_trials
        """
        self._study.add_trials(trials)

    def report_preference(
        self,
        better_trials: FrozenTrial | list[FrozenTrial],
        worse_trials: FrozenTrial | list[FrozenTrial],
    ) -> None:
        """Report results of pairwise comparison.

        Args:
            better_trials:
                Trials that are better than worse_trials.
            worse_trials:
                Trials that are worse than better_trials.
        """
        if not isinstance(better_trials, list):
            better_trials = [better_trials]
        if not isinstance(worse_trials, list):
            worse_trials = [worse_trials]

        report_preferences(
            self._study._study_id,
            self._study._storage,
            [(b.number, w.number) for b in better_trials for w in worse_trials],
        )

    def get_preferences(self, *, deepcopy: bool = True) -> list[tuple[FrozenTrial, FrozenTrial]]:
<<<<<<< HEAD
        """Return results of pairwise comparison.

        Args:
            deepcopy:
                Flag to control whether to apply ``copy.deepcopy()`` to the trials.
                Note that if you set the flag to :obj:`False`, you shouldn't mutate
                any fields of the returned trial. Otherwise the internal state of
                the study may corrupt and unexpected behavior may happen.

        Returns:
            A list of the pair of FrozenTrial objects. The left trial is better than the right one.
        """
        return get_preferences(self._study, deepcopy=deepcopy)
=======
        trials = self._study.get_trials(deepcopy=deepcopy)
        preferences = get_preferences(self._study._study_id, self._study._storage)
        return [(trials[better], trials[worse]) for (better, worse) in preferences]
>>>>>>> 5f15f0dd

    def set_user_attr(self, key: str, value: Any) -> None:
        """Set a user attribute to the study.

        Args:
            key: A key string of the attribute.
            value: A value of the attribute. The value should be JSON serializable.

        .. seealso::

            See the `tutorial for user attributes <https://optuna.readthedocs.io/en/stable/\
            tutorial/20_recipes/003_attributes.html>`_ on Optuna's documentation.
        """
        self._study.set_user_attr(key, value)

    def mark_comparison_ready(self, trial_or_number: optuna.Trial | int) -> None:
        """Mark trials ready to compare.

        Args:
            trial_or_number:
                A Trial object or trial_number.
        """
        storage = self._study._storage
        if isinstance(trial_or_number, optuna.Trial):
            trial_id = trial_or_number._trial_id
        elif isinstance(trial_or_number, int):
            trial_id = storage.get_trial_id_from_study_id_trial_number(
                self._study._study_id, trial_or_number
            )
        else:
            raise RuntimeError("Unexpected trial type")
        storage.set_trial_system_attr(trial_id, _SYSTEM_ATTR_COMPARISON_READY, True)


def get_best_trials(study_id: int, storage: optuna.storages.BaseStorage) -> list[FrozenTrial]:
    ready_trials = [
        t
        for t in storage.get_all_trials(
            study_id,
            deepcopy=False,
            states=(TrialState.COMPLETE, TrialState.RUNNING),
        )
        if t.system_attrs.get(_SYSTEM_ATTR_COMPARISON_READY) is True
    ]
    preferences = get_preferences(study_id, storage)
    worse_numbers = {worse for _, worse in preferences}
    return [copy.deepcopy(t) for t in ready_trials if t.number not in worse_numbers]


def create_study(
    *,
    storage: str | optuna.storages.BaseStorage | None = None,
    sampler: BaseSampler | None = None,
    study_name: str | None = None,
    load_if_exists: bool = False,
) -> PreferentialStudy:
    """Like ``optuna.create_study()``, but for preferential optimization.

    Example:

        .. testcode::

            import optuna
            from optuna_dashboard.preferential import create_study


            study = create_study()
            trial = study.ask()

    Args:
        storage:
            Database URL. If this argument is set to None, in-memory storage is used, and the
            :class:`~optuna_dashboard.preferential.PreferentialStudy` will not be persistent.

        sampler:
            A sampler object that implements background algorithm for value suggestion.
            If :obj:`None` is specified, `RandomSampler`_ is used. Please note that
            most Optuna samplers does not work efficiently for preferential optimization.

            .. _RandomSampler: https://optuna.readthedocs.io/en/stable/reference/\
            samplers/generated/optuna.samplers.RandomSampler.html

        study_name:
            Study's name. If this argument is set to None, a unique name is generated
            automatically.

        load_if_exists:
            Flag to control the behavior to handle a conflict of study names.
            In the case where a study named ``study_name`` already exists in the ``storage``,
            a :class:`~optuna.exceptions.DuplicatedStudyError` is raised if ``load_if_exists`` is
            set to :obj:`False`.
            Otherwise, the creation of the study is skipped, and the existing one is returned.

    Returns:
        A :class:`~optuna_dashboard.preferential.PreferentialStudy` object.
    """
    try:
        study = optuna.create_study(
            storage=storage,
            sampler=sampler or RandomSampler(),
            study_name=study_name,
        )
        study._storage.set_study_system_attr(
            study._study_id, _SYSTEM_ATTR_PREFERENTIAL_STUDY, True
        )
        return PreferentialStudy(study)

    except optuna.exceptions.DuplicatedStudyError:
        if load_if_exists:
            assert study_name is not None
            assert storage is not None

            _logger.info(
                "Using an existing study with name '{}' instead of "
                "creating a new one.".format(study_name)
            )
            return load_study(
                study_name=study_name,
                storage=storage,
                sampler=sampler,
            )
        else:
            raise


def load_study(
    *,
    study_name: str | None,
    storage: str | optuna.storages.BaseStorage,
    sampler: BaseSampler | None = None,
) -> PreferentialStudy:
    """Like ``optuna.load_study()``, but for preferential optimization.

    Example:

        .. testsetup::

            import os

            if os.path.exists("example.db"):
                raise RuntimeError("'example.db' already exists. Please remove it.")

        .. testcode::

            import optuna
            from optuna_dashboard.preferential import create_study
            from optuna_dashboard.preferential import load_study

            study = create_study(storage="sqlite:///example.db", study_name="my_study")
            study.ask()

            loaded_study = load_study(study_name="my_study", storage="sqlite:///example.db")
            assert len(loaded_study.trials) == len(study.trials)

        .. testcleanup::

            os.remove("example.db")

    Args:
        study_name:
            Study's name. Each study has a unique name as an identifier. If :obj:`None`, checks
            whether the storage contains a single study, and if so loads that study.
            ``study_name`` is required if there are multiple studies in the storage.
        storage:
            Database URL such as ``sqlite:///example.db``. Please see also the documentation of
            :func:`~optuna.study.create_study` for further details.
        sampler:
            A sampler object that implements background algorithm for value suggestion.
            If :obj:`None` is specified, `RandomSampler`_ is used. Please note that
            most Optuna samplers does not work efficiently for preferential optimization.

            .. _RandomSampler: https://optuna.readthedocs.io/en/stable/reference/samplers/\
            generated/optuna.samplers.RandomSampler.html

    Returns:
        A :class:`~optuna_dashboard.preferential.PreferentialStudy` object.
    """
    study = optuna.load_study(
        study_name=study_name, storage=storage, sampler=sampler or RandomSampler()
    )
    system_attrs = study._storage.get_study_system_attrs(study._study_id)
    if not system_attrs.get(_SYSTEM_ATTR_PREFERENTIAL_STUDY):
        raise ValueError("The study is not a PreferentialStudy.")
    return PreferentialStudy(study)<|MERGE_RESOLUTION|>--- conflicted
+++ resolved
@@ -57,7 +57,6 @@
 
     @property
     def best_trials(self) -> list[FrozenTrial]:
-<<<<<<< HEAD
         """Return the trials that is not dominated by other trials.
 
         .. seealso::
@@ -70,19 +69,7 @@
         Returns:
             A list of FrozenTrial object
         """
-        ready_trials = [
-            t
-            for t in self._study.get_trials(
-                deepcopy=False, states=(TrialState.COMPLETE, TrialState.RUNNING)
-            )
-            if t.system_attrs.get(_SYSTEM_ATTR_COMPARISON_READY) is True
-        ]
-        preferences = get_preferences(self._study, deepcopy=False)
-        worse_numbers = {worse.number for _, worse in preferences}
-        return [copy.deepcopy(t) for t in ready_trials if t.number not in worse_numbers]
-=======
         return get_best_trials(self._study._study_id, self._study._storage)
->>>>>>> 5f15f0dd
 
     @property
     def study_name(self) -> str:
@@ -217,7 +204,6 @@
         )
 
     def get_preferences(self, *, deepcopy: bool = True) -> list[tuple[FrozenTrial, FrozenTrial]]:
-<<<<<<< HEAD
         """Return results of pairwise comparison.
 
         Args:
@@ -230,12 +216,9 @@
         Returns:
             A list of the pair of FrozenTrial objects. The left trial is better than the right one.
         """
-        return get_preferences(self._study, deepcopy=deepcopy)
-=======
         trials = self._study.get_trials(deepcopy=deepcopy)
         preferences = get_preferences(self._study._study_id, self._study._storage)
         return [(trials[better], trials[worse]) for (better, worse) in preferences]
->>>>>>> 5f15f0dd
 
     def set_user_attr(self, key: str, value: Any) -> None:
         """Set a user attribute to the study.
