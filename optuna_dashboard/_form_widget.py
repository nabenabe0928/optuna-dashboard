from __future__ import annotations

from dataclasses import dataclass
import json
from typing import TYPE_CHECKING
from typing import Union
import warnings

import optuna
from optuna.version import __version__ as optuna_ver
from packaging import version


if TYPE_CHECKING:
    from typing import Any
    from typing import Literal
    from typing import Optional
    from typing import Sequence
    from typing import TypedDict

    ChoiceWidgetJSON = TypedDict(
        "ChoiceWidgetJSON",
        {
            "type": Literal["choice"],
            "description": Optional[str],
            "choices": list[str],
            "values": list[float],
            "user_attr_key": Optional[str],
        },
    )
    SliderWidgetLabel = TypedDict(
        "SliderWidgetLabel",
        {"value": float, "label": str},
    )
    SliderWidgetJSON = TypedDict(
        "SliderWidgetJSON",
        {
            "type": Literal["slider"],
            "description": Optional[str],
            "min": float,
            "max": float,
            "step": Optional[float],
            "labels": Optional[list[SliderWidgetLabel]],
            "user_attr_key": Optional[str],
        },
    )
    TextInputWidgetJSON = TypedDict(
        "TextInputWidgetJSON",
        {"type": Literal["text"], "description": Optional[str], "user_attr_key": Optional[str]},
    )
    UserAttrRefJSON = TypedDict("UserAttrRefJSON", {"type": Literal["user_attr"], "key": str})
    FormWidgetJSON = TypedDict(
        "FormWidgetJSON",
        {
            "output_type": Literal["objective", "user_attr"],
            "widgets": Sequence[
                Union[ChoiceWidgetJSON, SliderWidgetJSON, TextInputWidgetJSON, UserAttrRefJSON]
            ],
        },
    )


@dataclass
class ChoiceWidget:
    """A widget representing a choice with associated values.

    Args:
        choices: A list of strings representing the available choices.
        values: A list of float values associated with each choice.
        description: A description of the widget. Defaults to None.
        user_attr_key: The key used by `register_user_attr_form_widgets`.
            Form output is saved as `trial.user_attrs[user_attr_key]`. Defaults to None.

    Example:
        .. code-block:: python

            from optuna_dashboard import ChoiceWidget


            choice_widget = ChoiceWidget(
                choices=["A", "B", "C"], values=[1.0, 2.0, 3.0], description="Choose one"
            )
    """

    choices: list[str]
    values: list[float]
    description: Optional[str] = None
    user_attr_key: Optional[str] = None

    def to_dict(self) -> ChoiceWidgetJSON:
        """Convert the ChoiceWidget object to a dictionary.

        Returns:
            ChoiceWidgetJSON: A dictionary representing the ChoiceWidget object.
        """
        return {
            "type": "choice",
            "description": self.description,
            "choices": self.choices,
            "values": self.values,
            "user_attr_key": self.user_attr_key,
        }

    @classmethod
    def _from_dict(cls, d: dict[str, Any]) -> ChoiceWidget:
        assert d.get("type") == "choice"
        return cls(
            description=d.get("description"),
            choices=d["choices"],
            values=d["values"],
            user_attr_key=d.get("user_attr_key"),
        )


@dataclass
class SliderWidget:
    """A widget representing a slider for selecting a value within a range.

    Args:
        min: The minimum value of the slider.
        max: The maximum value of the slider.
        step: The step size for the slider. Defaults to None.
        labels: A list of tuples containing value and label for the slider. Defaults to None.
        description: A description for the slider. Defaults to None.
        user_attr_key: The key used by `register_user_attr_form_widgets`.
            Form output is saved as `trial.user_attrs[user_attr_key]`. Defaults to None.

    Example:
        .. code-block:: python

            from optuna_dashboard import SliderWidget


            slide_widget = SliderWidget(min=0, max=10, step=1, description="Example slider")
    """

    min: float
    max: float
    step: Optional[float] = None
    labels: Optional[list[tuple[float, str]]] = None
    description: Optional[str] = None
    user_attr_key: Optional[str] = None

    def to_dict(self) -> SliderWidgetJSON:
        """Convert the SliderWidget instance to a dictionary.

        Returns:
            SliderWidgetJSON: A dictionary representation of the SliderWidget instance.
        """
        labels: Optional[list[SliderWidgetLabel]] = None
        if self.labels is not None:
            labels = [{"value": value, "label": label} for value, label in self.labels]
        return {
            "type": "slider",
            "description": self.description,
            "min": self.min,
            "max": self.max,
            "step": self.step,
            "labels": labels,
            "user_attr_key": self.user_attr_key,
        }

    @classmethod
    def _from_dict(cls, d: dict[str, Any]) -> SliderWidget:
        assert d.get("type") == "slider"
        labels = d.get("labels")
        if labels is not None:
            labels = [(label["value"], label["label"]) for label in labels]
        return cls(
            description=d.get("description"),
            min=d["min"],
            max=d["max"],
            step=d.get("step"),
            labels=labels,
            user_attr_key=d.get("user_attr_key"),
        )


@dataclass
class TextInputWidget:
    """
    A text input widget class that defines a text input field.

    Args:
        description: A description of the text input field.
        user_attr_key: The key used by `register_user_attr_form_widgets`.
            Form output is saved as `trial.user_attrs[user_attr_key]`. Defaults to None.

    Example:
        .. code-block:: python

            from optuna_dashboard import TextInputWidget


            text_input = TextInputWidget(description="Text Input Example")
    """

    description: Optional[str] = None
    user_attr_key: Optional[str] = None

    def to_dict(self) -> TextInputWidgetJSON:
        """
        Converts the TextInputWidget instance to a dictionary representation.

        Returns:
            TextInputWidgetJSON: The dictionary representation of the TextInputWidget instance.
        """
        return {
            "type": "text",
            "description": self.description,
            "user_attr_key": self.user_attr_key,
        }

    @classmethod
    def _from_dict(cls, d: dict[str, Any]) -> TextInputWidget:
        assert d.get("type") == "text"
        return cls(
            description=d.get("description"),
            user_attr_key=d.get("user_attr_key"),
        )


@dataclass
class ObjectiveUserAttrRef:
    """
    A class representing a reference to a value of `trial.user_attrs`.
    When combined with `register_objective_form_widgets`, users can tell values that are registered to
    `trial.user_attrs` during the human-in-the-loop optimization.

    Args:
        key: The key of `trial.user_attrs` being referenced.

    Example:
        .. code-block:: python

            from optuna_dashboard import ObjectiveUserAttrRef


            user_attr_ref = ObjectiveUserAttrRef(key="key")
    """

    key: str

    def to_dict(self) -> UserAttrRefJSON:
        """
        Converts the ObjectiveUserAttrRef instance to a dictionary representation.

        Returns:
            UserAttrRefJSON: The dictionary representation of the ObjectiveUserAttrRef instance.
        """
        return {
            "type": "user_attr",
            "key": self.key,
        }

    @classmethod
    def _from_dict(cls, d: dict[str, Any]) -> ObjectiveUserAttrRef:
        assert d.get("type") == "user_attr"
        return cls(
            key=d["key"],
        )


ObjectiveFormWidget = Union[ChoiceWidget, SliderWidget, TextInputWidget, ObjectiveUserAttrRef]
# For backward compatibility.
ObjectiveChoiceWidget = ChoiceWidget
ObjectiveSliderWidget = SliderWidget
ObjectiveTextInputWidget = TextInputWidget
FORM_WIDGETS_KEY = "dashboard:form_widgets:v2"


def dict_to_form_widget(d: dict[str, Any]) -> ObjectiveFormWidget:
    """Restore form widget objects from the dictionary.

    Args:
        d: A dictionary object.

    Returns:
        object: an instance of the restored form widget class.
    """
    widget_type = d.get("type", None)
    if widget_type == "choice":
        return ChoiceWidget._from_dict(d)
    elif widget_type == "slider":
        return SliderWidget._from_dict(d)
    elif widget_type == "text":
        return TextInputWidget._from_dict(d)
    elif widget_type == "user_attr":
        return ObjectiveUserAttrRef._from_dict(d)
    raise ValueError("Unexpected widget type")


def register_objective_form_widgets(
    study: optuna.Study, widgets: list[ObjectiveFormWidget]
) -> None:
<<<<<<< HEAD
    """
    Register a list of form widgets to an Optuna study.

    Submitted values to the forms are told as each trial's objective values.

    Args:
        study: The Optuna study object to register the form widgets for.
        widgets: A list of ObjectiveFormWidget objects to be registered in the study.

    Raises:
        ValueError: If the length of study directions is not equal to the length of widgets.
        Warning: If any widget has `user_attr_key` specified, but it will not be used.

    Examples:
        .. code-block:: python

            import optuna
            from optuna_dashboard import ChoiceWidget, SliderWidget
            from optuna_dashboard import register_objective_form_widgets


            study = optuna.create_study()
            register_objective_form_widgets(
                study,
                widgets=[
                    ObjectiveChoiceWidget(
                        choices=["Good 👍", "Bad 👎"],
                        values=[-1, 1],
                        description="Please input your score!",
                    ),
                    ObjectiveSliderWidget(
                        min=1,
                        max=10,
                        step=1,
                        description="Higher is better.",
                    ),
                ],
            )
    """
=======
    if version.parse(optuna_ver) < version.Version("3.2") and isinstance(
        study._storage, optuna.storages._CachedStorage
    ):
        warnings.warn(
            "Human-in-the-loop optimization will not work with _CachedStorage in Optuna prior"
            " to v3.2. See https://optuna-dashboard.readthedocs.io/en/latest/errors.html"
            " for details."
        )

>>>>>>> 269dff74
    if len(study.directions) != len(widgets):
        raise ValueError("The length of actions must be the same with the number of objectives.")
    if any(
        not isinstance(w, ObjectiveUserAttrRef) and w.user_attr_key is not None for w in widgets
    ):
        warnings.warn("`user_attr_key` specified, but it will not be used.")
    form_widgets: FormWidgetJSON = {
        "output_type": "objective",
        "widgets": [w.to_dict() for w in widgets],
    }
    study._storage.set_study_system_attr(study._study_id, FORM_WIDGETS_KEY, form_widgets)


def register_user_attr_form_widgets(
    study: optuna.Study, widgets: list[ObjectiveFormWidget]
) -> None:
<<<<<<< HEAD
    """
    Register a list of form widgets to an Optuna study.

    Submitted values to the forms are registered as each trial's user_attrs.

    Args:
        study: The Optuna study object to register the form widgets for.
        widgets: A list of ObjectiveFormWidget objects to be registered in the study.

    Raises:
        ValueError: If an ObjectiveUserAttrRef is specified or if `user_attr_key` is not specified.
        ValueError: If `user_attr_key` is not unique for each widget.

    Examples:
        .. code-block:: python

            import optuna
            from optuna_dashboard import ChoiceWidget, SliderWidget
            from optuna_dashboard import register_user_attr_form_widgets


            study = optuna.create_study()
            register_user_attr_form_widgets(
                study,
                widgets=[
                    ChoiceWidget(
                        choices=["Good 👍", "Bad 👎"],
                        values=[-1, 1],
                        description="Please input your score!",
                        user_attr_key="hitl/choice",
                    ),
                    SliderWidget(
                        min=1,
                        max=10,
                        step=1,
                        description="Higher is better.",
                        user_attr_key="hitl/slider",
                    ),
                ],
            )
    """
=======
    if version.parse(optuna_ver) < version.Version("3.2") and isinstance(
        study._storage, optuna.storages._CachedStorage
    ):
        warnings.warn(
            "Human-in-the-loop optimization will not work with _CachedStorage in Optuna prior"
            " to v3.2. See https://optuna-dashboard.readthedocs.io/en/latest/errors.html"
            " for details."
        )

>>>>>>> 269dff74
    user_attr_keys = set()
    widget_dicts: list[Union[ChoiceWidgetJSON, SliderWidgetJSON, TextInputWidgetJSON]] = []
    for w in widgets:
        if isinstance(w, ObjectiveUserAttrRef):
            raise ValueError("ObjectiveUserAttrRef can't be specified.")
        if w.user_attr_key is None:
            raise ValueError("`user_attr_key` is not specified.")
        user_attr_keys.add(w.user_attr_key)
        widget_dicts.append(w.to_dict())

    if len(widget_dicts) != len(user_attr_keys):
        raise ValueError("`user_attr_key` must be unique for each widget.")

    form_widgets: FormWidgetJSON = {
        "output_type": "user_attr",
        "widgets": widget_dicts,
    }
    study._storage.set_study_system_attr(study._study_id, FORM_WIDGETS_KEY, form_widgets)


def get_form_widgets_json(study_system_attr: dict[str, Any]) -> Optional[FormWidgetJSON]:
    if FORM_WIDGETS_KEY in study_system_attr:
        return study_system_attr[FORM_WIDGETS_KEY]

    # For optuna-dashboard v0.9.0 and v0.9.0b6 users
    if "dashboard:objective_form_widgets:v1" in study_system_attr:
        return {
            "output_type": "objective",
            "widgets": study_system_attr["dashboard:objective_form_widgets:v1"],
        }

    # For optuna-dashboard v0.9.0b5 users
    if "dashboard:objective_form_widgets" in study_system_attr:
        return {
            "output_type": "objective",
            "widgets": json.loads(study_system_attr["dashboard:objective_form_widgets"]),
        }
    return None<|MERGE_RESOLUTION|>--- conflicted
+++ resolved
@@ -293,7 +293,6 @@
 def register_objective_form_widgets(
     study: optuna.Study, widgets: list[ObjectiveFormWidget]
 ) -> None:
-<<<<<<< HEAD
     """
     Register a list of form widgets to an Optuna study.
 
@@ -333,7 +332,6 @@
                 ],
             )
     """
-=======
     if version.parse(optuna_ver) < version.Version("3.2") and isinstance(
         study._storage, optuna.storages._CachedStorage
     ):
@@ -343,7 +341,6 @@
             " for details."
         )
 
->>>>>>> 269dff74
     if len(study.directions) != len(widgets):
         raise ValueError("The length of actions must be the same with the number of objectives.")
     if any(
@@ -360,7 +357,6 @@
 def register_user_attr_form_widgets(
     study: optuna.Study, widgets: list[ObjectiveFormWidget]
 ) -> None:
-<<<<<<< HEAD
     """
     Register a list of form widgets to an Optuna study.
 
@@ -402,7 +398,6 @@
                 ],
             )
     """
-=======
     if version.parse(optuna_ver) < version.Version("3.2") and isinstance(
         study._storage, optuna.storages._CachedStorage
     ):
@@ -412,7 +407,6 @@
             " for details."
         )
 
->>>>>>> 269dff74
     user_attr_keys = set()
     widget_dicts: list[Union[ChoiceWidgetJSON, SliderWidgetJSON, TextInputWidgetJSON]] = []
     for w in widgets:
